--- conflicted
+++ resolved
@@ -31,15 +31,12 @@
 from google.cloud import bigquery
 
 from .sinks import ToDataSink, open_dataset
-<<<<<<< HEAD
-from .util import to_json_serializable_type, _only_target_vars, validate_region
-=======
 from .util import (
     to_json_serializable_type,
+    validate_region,
     _only_target_vars,
     _only_target_coordinate_vars
 )
->>>>>>> 3e7580a4
 
 logger = logging.getLogger(__name__)
 logger.setLevel(logging.INFO)

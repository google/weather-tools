--- conflicted
+++ resolved
@@ -150,15 +150,12 @@
         if known_args.area:
             assert len(known_args.area) == 4, 'Must specify exactly 4 lat/long values for area: N, W, S, E boundaries.'
 
-<<<<<<< HEAD
         # Add a check for tiff_config.
         if pipeline_options_dict.get('tiff_config'):
             raise RuntimeError('--tiff_config can be specified only for earth engine ingestions.')
-=======
         # Add a check for group_common_hypercubes.
         if pipeline_options_dict.get('group_common_hypercubes'):
             raise RuntimeError('--group_common_hypercubes can be specified only for earth engine ingestions.')
->>>>>>> bd3763f9
 
         # Check that all arguments are supplied for COG input.
         _, uri_extension = os.path.splitext(known_args.uris)

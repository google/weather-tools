# Copyright 2021 Google LLC
#
# Licensed under the Apache License, Version 2.0 (the "License");
# you may not use this file except in compliance with the License.
# You may obtain a copy of the License at
#
#     https://www.apache.org/licenses/LICENSE-2.0
#
# Unless required by applicable law or agreed to in writing, software
# distributed under the License is distributed on an "AS IS" BASIS,
# WITHOUT WARRANTIES OR CONDITIONS OF ANY KIND, either express or implied.
# See the License for the specific language governing permissions and
# limitations under the License.
"""Pipeline for reflecting lots of NetCDF objects into a BigQuery table."""

import argparse
import contextlib
import datetime
import itertools
import logging
import math
import shutil
import tempfile
import typing as t

import apache_beam as beam
import apache_beam.metrics
import numpy as np
import pandas as pd
import xarray as xr
from apache_beam.io import WriteToBigQuery, BigQueryDisposition
from apache_beam.io.filesystems import FileSystems
from apache_beam.options.pipeline_options import PipelineOptions, SetupOptions
from google.cloud import bigquery
from xarray.core.utils import ensure_us_time_resolution

from .streaming import GroupMessagesByFixedWindows, ParsePaths

DEFAULT_IMPORT_TIME = datetime.datetime.utcfromtimestamp(0).replace(tzinfo=datetime.timezone.utc).isoformat()

DATA_IMPORT_TIME_COLUMN = 'data_import_time'
DATA_URI_COLUMN = 'data_uri'
DATA_FIRST_STEP = 'data_first_step'

logger = logging.getLogger(__name__)


def configure_logger(verbosity: int) -> None:
    """Configures logging from verbosity. Default verbosity will show errors."""
    level = (40 - verbosity * 10)
    logging.getLogger(__package__).setLevel(level)
    logger.setLevel(level)


def __open_dataset_file(filename: str) -> xr.Dataset:
    try:
        return xr.open_dataset(filename)
    except ValueError as e:
        e_str = str(e)
        if not ("Consider explicitly selecting one of the installed engines" in e_str and "cfgrib" in e_str):
            raise
    # Trying with explicit engine for cfgrib.
    try:
        return xr.open_dataset(filename, engine='cfgrib', backend_kwargs={'indexpath': ''})
    except ValueError as e:
        if "multiple values for key 'edition'" not in str(e):
            raise

    logger.warning("Assuming grib edition 1.")
    # Try with edition 1
    # Note: picking edition 1 for now as it seems to get the most data/variables for ECMWF realtime data.
    # TODO(#54): Make this a more generic function that can take custom args from tool users.
    return xr.open_dataset(filename, engine='cfgrib',
                           backend_kwargs={'filter_by_keys': {'edition': 1}, 'indexpath': ''})


@contextlib.contextmanager
def open_dataset(uri: str) -> t.Iterator[xr.Dataset]:
    """Open the dataset at 'uri' and return a xarray.Dataset."""
    try:
        # Copy netcdf or grib object from cloud storage, like GCS, to local file
        # so xarray can open it with mmap instead of copying the entire thing
        # into memory.
        with FileSystems().open(uri) as source_file:
            with tempfile.NamedTemporaryFile() as dest_file:
                shutil.copyfileobj(source_file, dest_file)
                dest_file.flush()
                dest_file.seek(0)
                xr_dataset: xr.Dataset = __open_dataset_file(dest_file.name)

                logger.info(f'opened dataset size: {xr_dataset.nbytes}')

                beam.metrics.Metrics.counter('Success', 'ReadNetcdfData').inc()
                yield xr_dataset
    except Exception as e:
        beam.metrics.Metrics.counter('Failure', 'ReadNetcdfData').inc()
        logger.error(f'Unable to open file {uri!r}: {e}')
        raise


def map_dtype_to_sql_type(var_type: np.dtype) -> str:
    """Maps a np.dtype to a suitable BigQuery column type."""
    if var_type in {np.dtype('float64'), np.dtype('float32'), np.dtype('timedelta64[ns]')}:
        return 'FLOAT64'
    elif var_type in {np.dtype('<M8[ns]')}:
        return 'TIMESTAMP'
    elif var_type in {np.dtype('int8'), np.dtype('int16'), np.dtype('int32'), np.dtype('int64')}:
        return 'INT64'
    raise ValueError(f"Unknown mapping from '{var_type}' to SQL type")


def dataset_to_table_schema(ds: xr.Dataset) -> t.List[bigquery.SchemaField]:
    """Returns a BigQuery table schema able to store the data in 'ds'."""
    # Get the columns and data types for all variables in the dataframe
    columns = [
        (str(col), map_dtype_to_sql_type(ds.variables[col].dtype))
        for col in ds.variables.keys() if ds.variables[col].size != 0
    ]

    return to_table_schema(columns)


def to_table_schema(columns: t.List[t.Tuple[str, str]]) -> t.List[bigquery.SchemaField]:
    # Fields are all Nullable because data may have NANs. We treat these as null.
    fields = [
        bigquery.SchemaField(column, var_type, mode='NULLABLE')
        for column, var_type in columns
    ]

    # Add an extra columns for recording import metadata.
    fields.append(bigquery.SchemaField(DATA_IMPORT_TIME_COLUMN, 'TIMESTAMP', mode='NULLABLE'))
    fields.append(bigquery.SchemaField(DATA_URI_COLUMN, 'STRING', mode='NULLABLE'))
    fields.append(bigquery.SchemaField(DATA_FIRST_STEP, 'TIMESTAMP', mode='NULLABLE'))

    return fields


def to_json_serializable_type(value: t.Any) -> t.Any:
    """Returns the value with a type serializable to JSON"""
    logger.debug('Serializing to JSON')
    if type(value) == np.float32 or type(value) == np.float64:
        return float(value)
    elif type(value) == np.ndarray:
        # Will return a scaler if array is of size 1, else will return a list.
        return value.tolist()
    elif type(value) == datetime.datetime or type(value) == str or type(value) == np.datetime64:
        # Assume strings are ISO format timestamps...
        try:
            value = datetime.datetime.fromisoformat(value)
        except ValueError:
            # ... if they are not, assume serialization is already correct.
            return value
        except TypeError:
            # ... maybe value is a numpy datetime ...
            try:
                value = ensure_us_time_resolution(value).astype(datetime.datetime)
            except AttributeError:
                # ... value is a datetime object, continue.
                pass

        # We use a string timestamp representation.
        if value.tzname():
            return value.isoformat()

        # We assume here that naive timestamps are in UTC timezone.
        return value.replace(tzinfo=datetime.timezone.utc).isoformat()
    elif np.isnan(value) or value is None:
        return None
    elif type(value) == np.timedelta64:
        # Return time delta in seconds.
        return value / np.timedelta64(1, 's')
    return value


def _only_target_vars(ds: xr.Dataset, data_vars: t.Optional[t.List[str]] = None) -> xr.Dataset:
    """If the user specifies target fields in the dataset, create a schema only from those fields."""

    # If there are no restrictions on data vars, include the whole dataset.
    if not data_vars:
        logger.info(f'target data_vars empty; using whole dataset; size: {ds.nbytes}')
        return ds

    assert all([dv in ds.data_vars for dv in data_vars]), 'Target variable must be in original dataset.'

    dropped_ds = ds.drop_vars([v for v in ds.data_vars if v not in data_vars])
    logger.info(f'target-only dataset size: {dropped_ds.nbytes}')

    return dropped_ds


def get_coordinates(ds: xr.Dataset) -> t.Iterator[t.Dict]:
    """Generates normalized coordinate dictionaries that can be used to index Datasets with `.loc[]`."""
    # Creates flattened iterator of all coordinate positions in the Dataset.
    #
    # Coordinates have been pre-processed to remove NaNs and to format datetime objects
    # to ISO format strings.
    #
    # Example: (-108.0, 49.0, '2018-01-02T22:00:00+00:00')
    coords = itertools.product(
        *(
            (
                to_json_serializable_type(v)
                for v in ensure_us_time_resolution(ds[c].variable.values).tolist()
            )
            for c in ds.coords.indexes
        )
    )
    # Give dictionary keys to a coordinate index.
    #
    # Example:
    #   {'longitude': -108.0, 'latitude': 49.0, 'time': '2018-01-02T23:00:00+00:00'}
    idx = 0
    total_coords = math.prod(ds.coords.dims.values())
    for idx, it in enumerate(coords):
        if idx % 1000 == 0:
            logger.info(f'Processed {idx // 1000}k coordinates of {(total_coords / 1000):2f}k...')
        yield dict(zip(ds.coords.indexes, it))

    logger.info(f'Finished processing all {(idx / 1000):2f}k coordinates.')


def extract_rows(uri: str, *,
                 variables: t.Optional[t.List[str]] = None,
                 area: t.Optional[t.List[int]] = None,
                 import_time: t.Optional[str] = DEFAULT_IMPORT_TIME) -> t.Iterator[t.Dict]:
    """Reads named netcdf then yields each of its rows as a dict mapping column names to values."""
    logger.info(f'Extracting rows as dicts: {uri!r}.')

    # re-calculate import time for streaming extractions.
    if not import_time:
        import_time = datetime.datetime.utcnow().replace(tzinfo=datetime.timezone.utc).isoformat()

    def to_row(it: t.Dict) -> t.Dict:
        """Produce a single row, or a dictionary of all variables at a point."""

        # Use those index values to select a Dataset containing one row of data.
        row_ds = data_ds.loc[it]

        # Create a Name-Value map for data columns. Result looks like:
        # {'d': -2.0187, 'cc': 0.007812, 'z': 50049.8, 'rr': None}
        temp_row = row_ds.to_pandas().apply(to_json_serializable_type)
        # Pandas coerces floating type None values back to NaNs, need to do an explicit replace after.
        row = temp_row.astype(object).where(pd.notnull(temp_row), None).to_dict()

        # Add indexed coordinates.
        row.update(it)
        # Add un-indexed coordinates.
        for c in row_ds.coords:
            if c not in it:
                row[c] = to_json_serializable_type(ensure_us_time_resolution(row_ds[c].values))
        # Add import metadata.
        row[DATA_IMPORT_TIME_COLUMN] = import_time
        row[DATA_URI_COLUMN] = uri
        row[DATA_FIRST_STEP] = first_time_step

        # 'row' ends up looking like:
        # {'latitude': 88.0, 'longitude': 2.0, 'time': '2015-01-01 06:00:00', 'd': -2.0187, 'cc': 0.007812,
        #  'z': 50049.8, 'data_import_time': '2020-12-05 00:12:02.424573 UTC', ...}
        beam.metrics.Metrics.counter('Success', 'ExtractRows').inc()
        return row

    with open_dataset(uri) as ds:
        data_ds: xr.Dataset = _only_target_vars(ds, variables)

        if area:
            n, w, s, e = area
            data_ds = data_ds.sel(latitude=slice(n, s), longitude=slice(w, e))
            logger.info(f'Data filtered by area, size: {data_ds.nbytes}')

        first_ts_raw = data_ds.time[0].values if data_ds.time.size > 1 else data_ds.time.values
        first_time_step = to_json_serializable_type(first_ts_raw)

        yield from map(to_row, get_coordinates(data_ds))


def pattern_to_uris(match_pattern: str) -> t.Iterable[str]:
    for match in FileSystems().match([match_pattern]):
        yield from [x.path for x in match.metadata_list]


def run(argv: t.List[str], save_main_session: bool = True):
    """Main entrypoint & pipeline definition."""
    parser = argparse.ArgumentParser(
        prog='weather-mv',
        description='Weather Mover loads weather data from cloud storage into Google BigQuery.'
    )
    parser.add_argument('-i', '--uris', type=str, required=True,
                        help="URI prefix matching input netcdf objects, e.g. 'gs://ecmwf/era5/era5-2015-'.")
    parser.add_argument('-o', '--output_table', type=str, required=True,
                        help="Full name of destination BigQuery table (<project>.<dataset>.<table>). Table will be "
                             "created if it doesn't exist.")
    parser.add_argument('-t', '--temp_location', type=str, required=True,
                        help='Cloud Storage path for temporary files, used by the BigQuery writer. Must be a valid '
                             'Cloud Storage URL, e.g. beginning with gs://')
    parser.add_argument('--topic', type=str,
                        help="A Pub/Sub topic for GCS OBJECT_FINALIZE events, or equivalent, of a cloud bucket."
                             "E.g. 'projects/<PROJECT_ID>/topics/<TOPIC_ID>'")
    parser.add_argument("--window_size", type=float, default=1.0,
                        help="Output file's window size in minutes. Only used with the `topic` flag.")
    parser.add_argument('--num_shards', type=int, default=5,
                        help='Number of shards to use when writing windowed elements to cloud storage. Only used with '
                             'the `topic` flag.')
    parser.add_argument('-v', '--variables', metavar='variables', type=str, nargs='+', default=list(),
                        help='Target variables for the BigQuery schema. Default: will import all data variables as '
                             'columns.')
    parser.add_argument('-a', '--area', metavar='area', type=int, nargs='+', default=list(),
                        help='Target area in [N, W, S, E]. Default: Will include all available area.')
<<<<<<< HEAD
=======
    parser.add_argument('-i', '--uris', type=str, required=True,
                        help="URI prefix matching input netcdf objects. Ex: gs://ecmwf/era5/era5-2015-")
    parser.add_argument('-o', '--output_table', type=str, required=True,
                        help=("Full name of destination BigQuery table (<project>.<dataset>.<table>). "
                              "Table will be created if it doesn't exist."))
>>>>>>> 32f11191
    parser.add_argument('--import_time', type=str, default=datetime.datetime.utcnow().isoformat(),
                        help=("When writing data to BigQuery, record that data import occurred at this "
                              "time (format: YYYY-MM-DD HH:MM:SS.usec+offset). Default: now in UTC."))
    parser.add_argument('--infer_schema', action='store_true', default=False,
                        help='Download one file in the URI pattern and infer a schema from that file. Default: off')
    parser.add_argument('-d', '--dry-run', action='store_true', default=False,
                        help='Preview the load into BigQuery. Default: off')

    known_args, pipeline_args = parser.parse_known_args(argv[1:])

    if known_args.dry_run:
        raise NotImplementedError('dry-runs are currently not supported!')

    configure_logger(2)  # 0 = error, 1 = warn, 2 = info, 3 = debug

    if known_args.area:
        assert len(known_args.area) == 4, 'Must specify exactly 4 lat/long values for area: N, W, S, E boundaries.'

    # If a topic is used, then the pipeline must be a streaming pipeline.
    if known_args.topic:
        pipeline_args.extend('--streaming true'.split())

        # make sure we re-compute utcnow() every time rows are extracted from a file.
        known_args.import_time = None

    # Before starting the pipeline, read one file and generate the BigQuery
    # table schema from it. Assumes the number of matching uris is
    # manageable.
    all_uris = list(pattern_to_uris(known_args.uris))
    if not all_uris:
        raise FileNotFoundError(f"File prefix '{known_args.uris}' matched no objects")

    if known_args.variables and not known_args.infer_schema:
        logger.info('Creating schema from input variables.')
        table_schema = to_table_schema(
            [('latitude', 'FLOAT64'), ('longitude', 'FLOAT64'), ('time', 'TIMESTAMP')] +
            [(var, 'FLOAT64') for var in known_args.variables]
        )
    else:
        logger.info('Inferring schema from data.')
        with open_dataset(next(iter(all_uris))) as open_ds:
            ds: xr.Dataset = _only_target_vars(open_ds, known_args.variables)
            table_schema = dataset_to_table_schema(ds)

    pipeline_options = PipelineOptions(pipeline_args)

    # We use the save_main_session option because one or more DoFn's in this
    # workflow rely on global context (e.g., a module imported at module level).
    pipeline_options.view_as(SetupOptions).save_main_session = save_main_session

    # Create the table in BigQuery
    try:
        table = bigquery.Table(known_args.output_table, schema=table_schema)
        table = bigquery.Client().create_table(table, exists_ok=True)
    except Exception as e:
        logger.error(f'Unable to create table in BigQuery: {e}')
        raise

    with beam.Pipeline(options=pipeline_options) as p:
        if known_args.topic:
            paths = (
                    p
                    # Windowing is based on this code sample:
                    # https://cloud.google.com/pubsub/docs/pubsub-dataflow#code_sample
                    | 'ReadUploadEvent' >> beam.io.ReadFromPubSub(known_args.topic)
                    | 'WindowInto' >> GroupMessagesByFixedWindows(known_args.window_size, known_args.num_shards)
                    | 'ParsePaths' >> beam.ParDo(ParsePaths(known_args.uris))
            )
        else:
            paths = p | 'Create' >> beam.Create(all_uris)

        (
            paths
            | 'ExtractRows' >> beam.FlatMap(
                extract_rows,
                variables=known_args.variables,
                area=known_args.area,
                import_time=known_args.import_time)
            | 'WriteToBigQuery' >> WriteToBigQuery(
                project=table.project,
                dataset=table.dataset_id,
                table=table.table_id,
                method='STREAMING_INSERTS',
                write_disposition=BigQueryDisposition.WRITE_APPEND,
                create_disposition=BigQueryDisposition.CREATE_NEVER)
        )
    logger.info('Pipeline is finished.')<|MERGE_RESOLUTION|>--- conflicted
+++ resolved
@@ -289,9 +289,11 @@
     parser.add_argument('-o', '--output_table', type=str, required=True,
                         help="Full name of destination BigQuery table (<project>.<dataset>.<table>). Table will be "
                              "created if it doesn't exist.")
-    parser.add_argument('-t', '--temp_location', type=str, required=True,
-                        help='Cloud Storage path for temporary files, used by the BigQuery writer. Must be a valid '
-                             'Cloud Storage URL, e.g. beginning with gs://')
+    parser.add_argument('-v', '--variables', metavar='variables', type=str, nargs='+', default=list(),
+                        help='Target variables for the BigQuery schema. Default: will import all data variables as '
+                             'columns.')
+    parser.add_argument('-a', '--area', metavar='area', type=int, nargs='+', default=list(),
+                        help='Target area in [N, W, S, E]. Default: Will include all available area.')
     parser.add_argument('--topic', type=str,
                         help="A Pub/Sub topic for GCS OBJECT_FINALIZE events, or equivalent, of a cloud bucket."
                              "E.g. 'projects/<PROJECT_ID>/topics/<TOPIC_ID>'")
@@ -300,19 +302,6 @@
     parser.add_argument('--num_shards', type=int, default=5,
                         help='Number of shards to use when writing windowed elements to cloud storage. Only used with '
                              'the `topic` flag.')
-    parser.add_argument('-v', '--variables', metavar='variables', type=str, nargs='+', default=list(),
-                        help='Target variables for the BigQuery schema. Default: will import all data variables as '
-                             'columns.')
-    parser.add_argument('-a', '--area', metavar='area', type=int, nargs='+', default=list(),
-                        help='Target area in [N, W, S, E]. Default: Will include all available area.')
-<<<<<<< HEAD
-=======
-    parser.add_argument('-i', '--uris', type=str, required=True,
-                        help="URI prefix matching input netcdf objects. Ex: gs://ecmwf/era5/era5-2015-")
-    parser.add_argument('-o', '--output_table', type=str, required=True,
-                        help=("Full name of destination BigQuery table (<project>.<dataset>.<table>). "
-                              "Table will be created if it doesn't exist."))
->>>>>>> 32f11191
     parser.add_argument('--import_time', type=str, default=datetime.datetime.utcnow().isoformat(),
                         help=("When writing data to BigQuery, record that data import occurred at this "
                               "time (format: YYYY-MM-DD HH:MM:SS.usec+offset). Default: now in UTC."))

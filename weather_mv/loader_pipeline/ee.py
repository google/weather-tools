--- conflicted
+++ resolved
@@ -343,15 +343,11 @@
                         asset_location=self.asset_location,
                         ee_asset_type=self.ee_asset_type,
                         open_dataset_kwargs=self.xarray_open_dataset_kwargs,
-<<<<<<< HEAD
                         disable_in_memory_copy=self.disable_in_memory_copy,
                         disable_grib_schema_normalization=self.disable_grib_schema_normalization,
                         band_names=band_names_dict,
                         initialization_time=self.initialization_time,
                         forecast_time=self.forecast_time))
-=======
-                        disable_grib_schema_normalization=self.disable_grib_schema_normalization))
->>>>>>> 2923a495
                 | 'IngestIntoEE' >> IngestIntoEETransform(
                     ee_asset=self.ee_asset,
                     ee_asset_type=self.ee_asset_type,
@@ -437,15 +433,11 @@
         logger.info(f'Converting {uri!r} to COGs...')
         with open_dataset(uri,
                           self.open_dataset_kwargs,
-<<<<<<< HEAD
                           self.disable_in_memory_copy,
                           self.disable_grib_schema_normalization,
                           band_names=self.band_names,
                           initialization_time=self.initialization_time,
                           forecast_time=self.forecast_time) as ds:
-=======
-                          self.disable_grib_schema_normalization) as ds:
->>>>>>> 2923a495
 
             attrs = ds.attrs
             data = list(ds.values())

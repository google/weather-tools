--- conflicted
+++ resolved
@@ -66,11 +66,8 @@
             'zarr': False,
             'zarr_kwargs': {},
             'log_level': 2,
-<<<<<<< HEAD
             'use_local_code': False,
-=======
             'skip_creating_polygon': False,
->>>>>>> 952631dd
         }
 
 

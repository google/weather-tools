# Copyright 2022 Google LLC
#
# Licensed under the Apache License, Version 2.0 (the "License");
# you may not use this file except in compliance with the License.
# You may obtain a copy of the License at
#
#     https://www.apache.org/licenses/LICENSE-2.0
#
# Unless required by applicable law or agreed to in writing, software
# distributed under the License is distributed on an "AS IS" BASIS,
# WITHOUT WARRANTIES OR CONDITIONS OF ANY KIND, either express or implied.
# See the License for the specific language governing permissions and
# limitations under the License.

import abc
import argparse
import contextlib
import dataclasses
import datetime
import inspect
import logging
import os
import re
import shutil
import tempfile
import typing as t

import apache_beam as beam
import cfgrib
import numpy as np
import rasterio
import xarray as xr
from apache_beam.io.filesystems import FileSystems
from apache_beam.io.gcp.gcsio import DEFAULT_READ_BUFFER_SIZE
from pyproj import Transformer

TIF_TRANSFORM_CRS_TO = "EPSG:4326"
# A constant for all the things in the coords key set that aren't the level name.
DEFAULT_COORD_KEYS = frozenset(('latitude', 'time', 'step', 'valid_time', 'longitude', 'number'))
DEFAULT_TIME_ORDER_LIST = ['%Y', '%m', '%d', '%H', '%M', '%S']

logger = logging.getLogger(__name__)
logger.setLevel(logging.INFO)


class KwargsFactoryMixin:
    """Adds a factory method to classes or dataclasses for key-word args."""
    @classmethod
    def from_kwargs(cls, **kwargs):
        if dataclasses.is_dataclass(cls):
            fields = [f.name for f in dataclasses.fields(cls)]
        else:
            fields = inspect.signature(cls.__init__).parameters.keys()

        return cls(**{k: v for k, v, in kwargs.items() if k in fields})


@dataclasses.dataclass
class ToDataSink(abc.ABC, beam.PTransform, KwargsFactoryMixin):
    first_uri: str
    dry_run: bool
    zarr: bool
    zarr_kwargs: t.Dict

    @classmethod
    @abc.abstractmethod
    def add_parser_arguments(cls, subparser: argparse.ArgumentParser) -> None:
        pass

    @classmethod
    @abc.abstractmethod
    def validate_arguments(cls, known_args: argparse.Namespace, pipeline_options: t.List[str]) -> None:
        pass


def _make_grib_dataset_inmem(grib_ds: xr.Dataset) -> xr.Dataset:
    """Copies all the vars in-memory to reduce disk seeks every time a single row is processed.

    This also removes the need to keep the backing temp source file around.
    """
    data_ds = grib_ds.copy(deep=True)
    for v in grib_ds.variables:
        if v not in data_ds.coords:
            data_ds[v].variable.values = grib_ds[v].variable.values
    return data_ds


def match_datetime(file_name: str, regex_expression: str) -> datetime.datetime:
    """Matches the regex string given and extracts the datetime object.

    Args:
        file_name: File name from which you want to extract datetime.
        regex_expression: Regex expression for extracting datetime from the filename.

    Returns:
        A datetime object after extracting from the filename.
    """

    def rearrange_time_list(order_list: t.List, time_list: t.List) -> t.List:
        if order_list == DEFAULT_TIME_ORDER_LIST:
            return time_list
        new_time_list = []
        for i, j in zip(order_list, time_list):
            dst = DEFAULT_TIME_ORDER_LIST.index(i)
            new_time_list.insert(dst, j)
        return new_time_list

    char_to_replace = {
        '%Y': ['([0-9]{4})', [0, 1978]],
        '%m': ['([0-9]{2})', [1, 1]],
        '%d': ['([0-9]{2})', [2, 1]],
        '%H': ['([0-9]{2})', [3, 0]],
        '%M': ['([0-9]{2})', [4, 0]],
        '%S': ['([0-9]{2})', [5, 0]],
        '*': ['.*']
    }

    missing_idx_list = []
    temp_expression = regex_expression

    for key, value in char_to_replace.items():
        if key != '*' and regex_expression.find(key) == -1:
            missing_idx_list.append(value[1])
        else:
            temp_expression = temp_expression.replace(key, value[0])

    regex_matches = re.findall(temp_expression, file_name)[0]

    order_list = [f'%{char}' for char in re.findall(r'%(\w{1})', regex_expression)]

    time_list = list(map(int, regex_matches))
    time_list = rearrange_time_list(order_list, time_list)

    if missing_idx_list:
        for [idx, val] in missing_idx_list:
            time_list.insert(idx, val)

    return datetime.datetime(*time_list)


def _preprocess_tif(ds: xr.Dataset, filename: str, tif_metadata_for_datetime: str, uri: str,
                    band_names_dict: t.Dict, initialization_time_regex: str, forecast_time_regex: str) -> xr.Dataset:
    """Transforms (y, x) coordinates into (lat, long) and adds bands data in data variables.

    This also retrieves datetime from tif's metadata and stores it into dataset.
    """

    def _get_band_data(i):
        if not band_names_dict:
            band = ds.band_data[i]
            band.name = ds.band_data.attrs['long_name'][i]
        else:
            band = ds.band_data
            band.name = band_names_dict.get(band.name)
        return band

    y, x = np.meshgrid(ds['y'], ds['x'])
    transformer = Transformer.from_crs(ds.spatial_ref.crs_wkt, TIF_TRANSFORM_CRS_TO, always_xy=True)
    lon, lat = transformer.transform(x, y)

    ds['y'] = lat[0, :]
    ds['x'] = lon[:, 0]
    ds = ds.rename({'y': 'latitude', 'x': 'longitude'})

    band_length = len(ds.band)
    ds = ds.squeeze().drop_vars('band').drop_vars('spatial_ref')

    band_data_list = [_get_band_data(i) for i in range(band_length)]

    ds_is_normalized_attr = ds.attrs['is_normalized']
    ds = xr.merge(band_data_list)
    ds.attrs['is_normalized'] = ds_is_normalized_attr

    end_time = None
    if initialization_time_regex and forecast_time_regex:
        try:
            start_time = match_datetime(uri, initialization_time_regex)
        except Exception:
            raise RuntimeError("Wrong regex passed in --initialization_time_regex.")
        try:
            end_time = match_datetime(uri, forecast_time_regex)
        except Exception:
            raise RuntimeError("Wrong regex passed in --forecast_time_regex.")
        ds.attrs['start_time'] = start_time
        ds.attrs['end_time'] = end_time

    # TODO(#159): Explore ways to capture required metadata using xarray.
    with rasterio.open(filename) as f:
        datetime_value_ms = None
        try:
            datetime_value_s = (int(end_time.timestamp()) if end_time is not None
                                else int(f.tags()[tif_metadata_for_datetime]) / 1000.0)
            ds = ds.assign_coords({'time': datetime.datetime.utcfromtimestamp(datetime_value_s)})
        except KeyError:
            raise RuntimeError(f"Invalid datetime metadata of tif: {tif_metadata_for_datetime}.")
        except ValueError:
            raise RuntimeError(f"Invalid datetime value in tif's metadata: {datetime_value_ms}.")

    return ds


def _to_utc_timestring(np_time: np.datetime64) -> str:
    """Turn a numpy datetime64 into UTC timestring."""
    timestamp = float((np_time - np.datetime64(0, 's')) / np.timedelta64(1, 's'))
    return datetime.datetime.utcfromtimestamp(timestamp).strftime('%Y-%m-%dT%H:%M:%SZ')


def _add_is_normalized_attr(ds: xr.Dataset, value: bool) -> xr.Dataset:
    """Adds is_normalized to the attrs of the xarray.Dataset.

    This attribute represents if the dataset is the merged dataset (i.e. created by combining N datasets,
    specifically for normalizing grib's schema) or not.
    """
    ds.attrs['is_normalized'] = value
    return ds


def _is_3d_da(da):
    """Checks whether data array is 3d or not."""
    return len(da.shape) == 3


def __normalize_grib_dataset(filename: str,
                             group_common_hypercubes: t.Optional[bool] = False) -> t.Union[xr.Dataset,
                                                                                           t.List[xr.Dataset]]:
    """Reads a list of datasets and merge them into a single dataset."""
    _level_data_dict = {}

    list_ds = cfgrib.open_datasets(filename)
    ds_attrs = list_ds[0].attrs
    dv_units_dict = {}

    for ds in list_ds:
        coords_set = set(ds.coords.keys())
        level_set = coords_set.difference(DEFAULT_COORD_KEYS)
        level = level_set.pop()

        # Now look at what data vars are in each level.
        for key in ds.data_vars.keys():
            da = ds[key]  # The data array
            attrs = da.attrs  # The metadata for this dataset.

            # Also figure out the forecast hour for this file.
            forecast_hour = int(da.step.values / np.timedelta64(1, 'h'))

            # We are going to treat the time field as start_time and the
            # valid_time field as the end_time for EE purposes. Also, get the
            # times into UTC timestrings.
            start_time = _to_utc_timestring(da.time.values)
            end_time = _to_utc_timestring(da.valid_time.values)

            attrs['forecast_hour'] = forecast_hour  # Stick the forecast hour in the metadata as well, that's useful.
            attrs['start_time'] = start_time
            attrs['end_time'] = end_time

            if group_common_hypercubes:
                attrs['level'] = level  # Adding the level in the metadata, will remove in further steps.
                attrs['is_normalized'] = True  # Adding the 'is_normalized' attribute in the metadata.

            if not (level in _level_data_dict):
                _level_data_dict[level] = []

            no_of_levels = da.shape[0] if _is_3d_da(da) else 1

            # Deal with the randomness that is 3d data interspersed with 2d.
            # For 3d data, we need to extract ds for each value of level.
            for sub_c in range(no_of_levels):
                copied_da = da.copy(deep=True)
                height = copied_da.coords[level].data.flatten()[sub_c]

                # Some heights are super small, but we can't have decimal points
                # in channel names & schema fields for Earth Engine & BigQuery respectively , so mostly cut off the
                # fractional part, unless we are forced to keep it. If so,
                # replace the decimal point with yet another underscore.
                if height >= 10:
                    height_string = f'{height:.0f}'
                else:
                    height_string = f'{height:.2f}'.replace('.', '_')

                channel_name = f'{level}_{height_string}_{attrs["GRIB_stepType"]}_{key}'
                logger.debug('Found channel %s', channel_name)

                # Add the height as a metadata field, that seems useful.
<<<<<<< HEAD
                copied_da.attrs['height'] = height_string
=======
                copied_da.attrs['height'] = height
                # Add the units of each band as a metadata field.
                dv_units_dict['unit_'+channel_name] = None
                if 'units' in attrs:
                    dv_units_dict['unit_'+channel_name] = attrs['units']
>>>>>>> 640feefd

                copied_da.name = channel_name
                if _is_3d_da(da):
                    copied_da = copied_da.sel({level: height})
                copied_da = copied_da.drop_vars(level)

<<<<<<< HEAD
                _level_data_dict[level].append(copied_da)

    _data_array_list = []
    for level, ds in _level_data_dict.items():
        if len(ds) == 1:
            dataset = ds[0].to_dataset(promote_attrs=True)
        else:
            dataset = xr.merge(ds)
        _data_array_list.append(dataset)

    if not group_common_hypercubes:
        return xr.merge(_data_array_list)

    return _data_array_list
=======
    # Stick the forecast hour, start_time, end_time, data variables units
    # in the ds attrs as well, that's useful.
    ds_attrs['forecast_hour'] = _data_array_list[0].attrs['forecast_hour']
    ds_attrs['start_time'] = _data_array_list[0].attrs['start_time']
    ds_attrs['end_time'] = _data_array_list[0].attrs['end_time']
    ds_attrs.update(**dv_units_dict)

    merged_dataset = xr.merge(_data_array_list)
    merged_dataset.attrs.clear()
    merged_dataset.attrs.update(ds_attrs)
    return merged_dataset
>>>>>>> 640feefd


def __open_dataset_file(filename: str,
                        uri_extension: str,
                        disable_grib_schema_normalization: bool,
                        open_dataset_kwargs: t.Optional[t.Dict] = None,
                        group_common_hypercubes: t.Optional[bool] = False) -> t.Union[xr.Dataset, t.List[xr.Dataset]]:
    """Opens the dataset at 'uri' and returns a xarray.Dataset."""
    # add a flag to group common hypercubes
    if group_common_hypercubes:
        return __normalize_grib_dataset(filename, group_common_hypercubes)

    # add a flag to use cfgrib
    if open_dataset_kwargs:
        return _add_is_normalized_attr(xr.open_dataset(filename, **open_dataset_kwargs), False)

    # If URI extension is .tif, try opening file by specifying engine="rasterio".
    if uri_extension in ['.tif', '.tiff']:
        return _add_is_normalized_attr(xr.open_dataset(filename, engine='rasterio'), False)

    # If no open kwargs are available and URI extension is other than tif, make educated guesses about the dataset.
    try:
        return _add_is_normalized_attr(xr.open_dataset(filename), False)
    except ValueError as e:
        e_str = str(e)
        if not ("Consider explicitly selecting one of the installed engines" in e_str and "cfgrib" in e_str):
            raise

    if not disable_grib_schema_normalization:
        logger.warning("Assuming grib.")
        logger.info("Normalizing the grib schema, name of the data variables will look like "
                    "'<level>_<height>_<attrs['GRIB_stepType']>_<key>'.")
        return _add_is_normalized_attr(__normalize_grib_dataset(filename), True)

    # Trying with explicit engine for cfgrib.
    try:
        return _add_is_normalized_attr(
            xr.open_dataset(filename, engine='cfgrib', backend_kwargs={'indexpath': ''}),
            False)
    except ValueError as e:
        if "multiple values for key 'edition'" not in str(e):
            raise
    logger.warning("Assuming grib edition 1.")
    # Try with edition 1
    # Note: picking edition 1 for now as it seems to get the most data/variables for ECMWF realtime data.
    return _add_is_normalized_attr(
        xr.open_dataset(filename, engine='cfgrib', backend_kwargs={'filter_by_keys': {'edition': 1}, 'indexpath': ''}),
        False)


@contextlib.contextmanager
def open_local(uri: str) -> t.Iterator[str]:
    """Copy a cloud object (e.g. a netcdf, grib, or tif file) from cloud storage, like GCS, to local file."""
    with FileSystems().open(uri) as source_file:
        with tempfile.NamedTemporaryFile() as dest_file:
            shutil.copyfileobj(source_file, dest_file, DEFAULT_READ_BUFFER_SIZE)
            dest_file.flush()
            dest_file.seek(0)
            yield dest_file.name


@contextlib.contextmanager
def open_dataset(uri: str,
                 open_dataset_kwargs: t.Optional[t.Dict] = None,
                 disable_grib_schema_normalization: bool = False,
                 tif_metadata_for_datetime: t.Optional[str] = None,
<<<<<<< HEAD
                 group_common_hypercubes: t.Optional[bool] = False) -> t.Iterator[t.List[xr.Dataset]]:
=======
                 band_names_dict: t.Optional[t.Dict] = None,
                 initialization_time_regex: t.Optional[str] = None,
                 forecast_time_regex: t.Optional[str] = None) -> t.Iterator[xr.Dataset]:
>>>>>>> 640feefd
    """Open the dataset at 'uri' and return a xarray.Dataset."""
    try:
        with open_local(uri) as local_path:
            _, uri_extension = os.path.splitext(uri)
<<<<<<< HEAD
            xr_datasets: xr.Dataset = __open_dataset_file(local_path,
                                                          uri_extension,
                                                          disable_grib_schema_normalization,
                                                          open_dataset_kwargs,
                                                          group_common_hypercubes)
            # Extracting dtype, crs and transform from the dataset.
=======
            xr_dataset: xr.Dataset = __open_dataset_file(local_path,
                                                         uri_extension,
                                                         disable_grib_schema_normalization,
                                                         open_dataset_kwargs)
            if uri_extension in ['.tif', '.tiff']:
                xr_dataset = _preprocess_tif(xr_dataset,
                                             local_path,
                                             tif_metadata_for_datetime,
                                             uri,
                                             band_names_dict,
                                             initialization_time_regex,
                                             forecast_time_regex)

            # Extracting dtype, crs and transform from the dataset & storing them as attributes.
>>>>>>> 640feefd
            with rasterio.open(local_path, 'r') as f:
                dtype, crs, transform = (f.profile.get(key) for key in ['dtype', 'crs', 'transform'])

            if group_common_hypercubes:
                total_size_in_bytes = 0

                for xr_dataset in xr_datasets:
                    xr_dataset.attrs.update({'dtype': dtype, 'crs': crs, 'transform': transform})
                    total_size_in_bytes += xr_dataset.nbytes

                logger.info(f'opened dataset size: {total_size_in_bytes}')
            else:
                if uri_extension == '.tif':
                    xr_dataset = _preprocess_tif(xr_datasets, local_path, tif_metadata_for_datetime)
                else:
                    xr_dataset = xr_datasets

                xr_datasets = []
                xr_dataset.attrs.update({'dtype': dtype, 'crs': crs, 'transform': transform})
                xr_datasets.append(xr_dataset)

                logger.info(f'opened dataset size: {xr_dataset.nbytes}')

            yield xr_datasets
            beam.metrics.Metrics.counter('Success', 'ReadNetcdfData').inc()

    except Exception as e:
        beam.metrics.Metrics.counter('Failure', 'ReadNetcdfData').inc()
        logger.error(f'Unable to open file {uri!r}: {e}')
        raise<|MERGE_RESOLUTION|>--- conflicted
+++ resolved
@@ -281,22 +281,18 @@
                 logger.debug('Found channel %s', channel_name)
 
                 # Add the height as a metadata field, that seems useful.
-<<<<<<< HEAD
                 copied_da.attrs['height'] = height_string
-=======
-                copied_da.attrs['height'] = height
+
                 # Add the units of each band as a metadata field.
                 dv_units_dict['unit_'+channel_name] = None
                 if 'units' in attrs:
                     dv_units_dict['unit_'+channel_name] = attrs['units']
->>>>>>> 640feefd
 
                 copied_da.name = channel_name
                 if _is_3d_da(da):
                     copied_da = copied_da.sel({level: height})
                 copied_da = copied_da.drop_vars(level)
 
-<<<<<<< HEAD
                 _level_data_dict[level].append(copied_da)
 
     _data_array_list = []
@@ -308,22 +304,19 @@
         _data_array_list.append(dataset)
 
     if not group_common_hypercubes:
-        return xr.merge(_data_array_list)
+        # Stick the forecast hour, start_time, end_time, data variables units
+        # in the ds attrs as well, that's useful.
+        ds_attrs['forecast_hour'] = _data_array_list[0].attrs['forecast_hour']
+        ds_attrs['start_time'] = _data_array_list[0].attrs['start_time']
+        ds_attrs['end_time'] = _data_array_list[0].attrs['end_time']
+        ds_attrs.update(**dv_units_dict)
+
+        merged_dataset = xr.merge(_data_array_list)
+        merged_dataset.attrs.clear()
+        merged_dataset.attrs.update(ds_attrs)
+        return merged_dataset
 
     return _data_array_list
-=======
-    # Stick the forecast hour, start_time, end_time, data variables units
-    # in the ds attrs as well, that's useful.
-    ds_attrs['forecast_hour'] = _data_array_list[0].attrs['forecast_hour']
-    ds_attrs['start_time'] = _data_array_list[0].attrs['start_time']
-    ds_attrs['end_time'] = _data_array_list[0].attrs['end_time']
-    ds_attrs.update(**dv_units_dict)
-
-    merged_dataset = xr.merge(_data_array_list)
-    merged_dataset.attrs.clear()
-    merged_dataset.attrs.update(ds_attrs)
-    return merged_dataset
->>>>>>> 640feefd
 
 
 def __open_dataset_file(filename: str,
@@ -390,40 +383,20 @@
                  open_dataset_kwargs: t.Optional[t.Dict] = None,
                  disable_grib_schema_normalization: bool = False,
                  tif_metadata_for_datetime: t.Optional[str] = None,
-<<<<<<< HEAD
-                 group_common_hypercubes: t.Optional[bool] = False) -> t.Iterator[t.List[xr.Dataset]]:
-=======
+                 group_common_hypercubes: t.Optional[bool] = False,
                  band_names_dict: t.Optional[t.Dict] = None,
                  initialization_time_regex: t.Optional[str] = None,
-                 forecast_time_regex: t.Optional[str] = None) -> t.Iterator[xr.Dataset]:
->>>>>>> 640feefd
+                 forecast_time_regex: t.Optional[str] = None) -> t.Iterator[t.List[xr.Dataset]]:
     """Open the dataset at 'uri' and return a xarray.Dataset."""
     try:
         with open_local(uri) as local_path:
             _, uri_extension = os.path.splitext(uri)
-<<<<<<< HEAD
             xr_datasets: xr.Dataset = __open_dataset_file(local_path,
                                                           uri_extension,
                                                           disable_grib_schema_normalization,
                                                           open_dataset_kwargs,
                                                           group_common_hypercubes)
             # Extracting dtype, crs and transform from the dataset.
-=======
-            xr_dataset: xr.Dataset = __open_dataset_file(local_path,
-                                                         uri_extension,
-                                                         disable_grib_schema_normalization,
-                                                         open_dataset_kwargs)
-            if uri_extension in ['.tif', '.tiff']:
-                xr_dataset = _preprocess_tif(xr_dataset,
-                                             local_path,
-                                             tif_metadata_for_datetime,
-                                             uri,
-                                             band_names_dict,
-                                             initialization_time_regex,
-                                             forecast_time_regex)
-
-            # Extracting dtype, crs and transform from the dataset & storing them as attributes.
->>>>>>> 640feefd
             with rasterio.open(local_path, 'r') as f:
                 dtype, crs, transform = (f.profile.get(key) for key in ['dtype', 'crs', 'transform'])
 
@@ -436,8 +409,14 @@
 
                 logger.info(f'opened dataset size: {total_size_in_bytes}')
             else:
-                if uri_extension == '.tif':
-                    xr_dataset = _preprocess_tif(xr_datasets, local_path, tif_metadata_for_datetime)
+                if uri_extension in ['.tif', '.tiff']:
+                    xr_dataset = _preprocess_tif(xr_datasets,
+                                                 local_path,
+                                                 tif_metadata_for_datetime,
+                                                 uri,
+                                                 band_names_dict,
+                                                 initialization_time_regex,
+                                                 forecast_time_regex)
                 else:
                     xr_dataset = xr_datasets
 

# Copyright 2022 Google LLC
#
# Licensed under the Apache License, Version 2.0 (the "License");
# you may not use this file except in compliance with the License.
# You may obtain a copy of the License at
#
#     https://www.apache.org/licenses/LICENSE-2.0
#
# Unless required by applicable law or agreed to in writing, software
# distributed under the License is distributed on an "AS IS" BASIS,
# WITHOUT WARRANTIES OR CONDITIONS OF ANY KIND, either express or implied.
# See the License for the specific language governing permissions and
# limitations under the License.

import abc
import argparse
import contextlib
import dataclasses
import logging
import shutil
import tempfile
import typing as t
import os
from pyproj import Transformer
import numpy as np
import datetime

import apache_beam as beam
import rasterio
import xarray as xr
import cfgrib
from apache_beam.io.filesystems import FileSystems
from apache_beam.io.gcp.gcsio import DEFAULT_READ_BUFFER_SIZE

TIF_TRANSFORM_CRS_TO = "EPSG:4326"
# A constant for all the things in the coords key set that aren't the level name.
<<<<<<< HEAD
DEFAULT_COORD_KEYS = frozenset(('latitude', 'time', 'step', 'valid_time', 'longitude', 'number'))
=======
COORD_DISTRACTOR_SET = frozenset(('latitude', 'time', 'step', 'valid_time', 'longitude', 'number'))
>>>>>>> 3e7580a4

logger = logging.getLogger(__name__)
logger.setLevel(logging.INFO)


@dataclasses.dataclass
class ToDataSink(abc.ABC, beam.PTransform):
    dry_run: bool

    @classmethod
    def from_kwargs(cls, **kwargs):
        fields = [f.name for f in dataclasses.fields(cls)]
        return cls(**{k: v for k, v, in kwargs.items() if k in fields})

    @classmethod
    @abc.abstractmethod
    def add_parser_arguments(cls, subparser: argparse.ArgumentParser) -> None:
        pass

    @classmethod
    @abc.abstractmethod
    def validate_arguments(cls, known_args: argparse.Namespace, pipeline_options: t.List[str]) -> None:
        pass


def _make_grib_dataset_inmem(grib_ds: xr.Dataset) -> xr.Dataset:
    """Copies all the vars in-memory to reduce disk seeks every time a single row is processed.

    This also removes the need to keep the backing temp source file around.
    """
    data_ds = grib_ds.copy(deep=True)
    for v in grib_ds.variables:
        if v not in data_ds.coords:
            data_ds[v].variable.values = grib_ds[v].variable.values
    return data_ds


def _preprocess_tif(ds: xr.Dataset, filename: str, tif_metadata_for_datetime: str) -> xr.Dataset:
    """Transforms (y, x) coordinates into (lat, long) and adds bands data in data variables.

    This also retrieves datetime from tif's metadata and stores it into dataset.
    """

    def _get_band_data(i):
        band = ds.band_data[i]
        band.name = ds.band_data.attrs['long_name'][i]
        return band

    y, x = np.meshgrid(ds['y'], ds['x'])
    transformer = Transformer.from_crs(ds.spatial_ref.crs_wkt, TIF_TRANSFORM_CRS_TO, always_xy=True)
    lon, lat = transformer.transform(x, y)

    ds['y'] = lat[0, :]
    ds['x'] = lon[:, 0]
    ds = ds.rename({'y': 'latitude', 'x': 'longitude'})

    band_length = len(ds.band)
    ds = ds.squeeze().drop_vars('band').drop_vars('spatial_ref')

    band_data_list = [_get_band_data(i) for i in range(band_length)]

    ds_is_normalized_attr = ds.attrs['is_normalized']
    ds = xr.merge(band_data_list)
    ds.attrs['is_normalized'] = ds_is_normalized_attr

    # TODO(#159): Explore ways to capture required metadata using xarray.
    with rasterio.open(filename) as f:
        datetime_value_ms = None
        try:
            datetime_value_ms = f.tags()[tif_metadata_for_datetime]
            ds = ds.assign_coords({'time': datetime.datetime.utcfromtimestamp(int(datetime_value_ms) / 1000.0)})
        except KeyError:
            raise RuntimeError(f"Invalid datetime metadata of tif: {tif_metadata_for_datetime}.")
        except ValueError:
            raise RuntimeError(f"Invalid datetime value in tif's metadata: {datetime_value_ms}.")
        ds = ds.expand_dims('time')

    return ds


<<<<<<< HEAD
def _to_utc_timestring(np_time: np.datetime64) -> str:
    """Turn a numpy datetime64 into floating point seconds."""
    timestamp = float((np_time - np.datetime64(0, 's')) / np.timedelta64(1, 's'))
    return datetime.datetime.utcfromtimestamp(timestamp).strftime('%Y-%m-%dT%H:%M:%SZ')
=======
def _add_is_normalized_attr(ds: xr.Dataset, value: bool) -> xr.Dataset:
    """Adds is_normalized to the attrs of the xarray.Dataset.

    This attribute represents if the dataset is the merged dataset (i.e. created by combining N datasets,
    specifically for normalizing grib's schema) or not.
    """
    ds.attrs['is_normalized'] = value
    return ds


def _to_python_timestamp(np_time: np.datetime64) -> float:
    """Turn a numpy datetime64 into floating point seconds."""
    return float((np_time - np.datetime64(0, 's')) / np.timedelta64(1, 's'))
>>>>>>> 3e7580a4


def _is_3d_da(da):
    """Checks whether data array is 3d or not."""
    return len(da.shape) == 3


<<<<<<< HEAD
def __merged_dataset(filename: str) -> xr.Dataset:
=======
def __normalize_grib_dataset(filename: str) -> xr.Dataset:
>>>>>>> 3e7580a4
    """Reads a list of datasets and merge them into a single dataset."""
    _data_array_list = []
    list_ds = cfgrib.open_datasets(filename)

    for ds in list_ds:
        coords_set = set(ds.coords.keys())
<<<<<<< HEAD
        level_set = coords_set.difference(DEFAULT_COORD_KEYS)
=======
        level_set = coords_set.difference(COORD_DISTRACTOR_SET)
>>>>>>> 3e7580a4
        level = level_set.pop()

        # Now look at what data vars are in each level.
        for key in ds.data_vars.keys():
            da = ds[key]  # The data array
            attrs = da.attrs  # The metadata for this dataset.

            # Also figure out the forecast hour for this file.
            forecast_hour = int(da.step.values / np.timedelta64(1, 'h'))

            # We are going to treat the time field as start_time and the
            # valid_time field as the end_time for EE purposes. Also, get the
            # times into python-like floating point seconds timestamps.
<<<<<<< HEAD
            start_time = _to_utc_timestring(da.time.values)
            end_time = _to_utc_timestring(da.valid_time.values)
=======
            start_time = _to_python_timestamp(da.time.values)
            end_time = _to_python_timestamp(da.valid_time.values)
>>>>>>> 3e7580a4

            attrs['forecast_hour'] = forecast_hour  # Stick the forecast hour in the metadata as well, that's useful.
            attrs['start_time'] = start_time
            attrs['end_time'] = end_time

            no_of_levels = da.shape[0] if _is_3d_da(da) else 1

            # Deal with the randomness that is 3d data interspersed with 2d.
            # For 3d data, we need to extract ds for each value of level.
            for sub_c in range(no_of_levels):
                copied_da = da.copy(deep=True)
                height = copied_da.coords[level].data.flatten()[sub_c]

                # Some heights are super small, but we can't have decimal points
<<<<<<< HEAD
                # in channel names for Earth Engine, so mostly cut off the
=======
                # in channel names & schema fields for Earth Engine & BigQuery respectively , so mostly cut off the
>>>>>>> 3e7580a4
                # fractional part, unless we are forced to keep it. If so,
                # replace the decimal point with yet another underscore.
                if height >= 10:
                    height_string = f'{height:.0f}'
                else:
                    height_string = f'{height:.2f}'.replace('.', '_')

                channel_name = f'{level}_{height_string}_{attrs["GRIB_stepType"]}_{key}'
                logger.debug('Found channel %s', channel_name)

                # Add the height as a metadata field, that seems useful.
                copied_da.attrs['height'] = height

                copied_da.name = channel_name
                if _is_3d_da(da):
                    copied_da = copied_da.sel({level: height})
                copied_da = copied_da.drop_vars(level)
                _data_array_list.append(copied_da)

    return xr.merge(_data_array_list)


<<<<<<< HEAD
def __open_dataset_file(filename: str,
                        uri_extension: str,
                        disable_grib_schema_normalization: bool,
                        open_dataset_kwargs: t.Optional[t.Dict] = None):
    """Open the dataset at 'uri'"""
=======
def __open_dataset_file(filename: str, uri_extension: str, disable_grib_schema_normalization: bool,
                        open_dataset_kwargs: t.Optional[t.Dict] = None) -> xr.Dataset:
    """Open the dataset at 'uri' and return a xarray.Dataset."""
>>>>>>> 3e7580a4
    if open_dataset_kwargs:
        return _add_is_normalized_attr(xr.open_dataset(filename, **open_dataset_kwargs), False)

    # If URI extension is .tif, try opening file by specifying engine="rasterio".
    if uri_extension == '.tif':
        return _add_is_normalized_attr(xr.open_dataset(filename, engine='rasterio'), False)

    # If no open kwargs are available and URI extension is other than tif, make educated guesses about the dataset.
    try:
        return _add_is_normalized_attr(xr.open_dataset(filename), False)
    except ValueError as e:
        e_str = str(e)
        if not ("Consider explicitly selecting one of the installed engines" in e_str and "cfgrib" in e_str):
            raise

    if not disable_grib_schema_normalization:
        logger.warning("Assuming grib.")
<<<<<<< HEAD
        return __merged_dataset(filename)
    else:
        # Trying with explicit engine for cfgrib.
        try:
            return xr.open_dataset(filename, engine='cfgrib', backend_kwargs={'indexpath': ''})
        except ValueError as e:
            if "multiple values for key 'edition'" not in str(e):
                raise
        logger.warning("Assuming grib edition 1.")
        # Try with edition 1
        # Note: picking edition 1 for now as it seems to get the most data/variables for ECMWF realtime data.
        return xr.open_dataset(filename, engine='cfgrib',
                               backend_kwargs={'filter_by_keys': {'edition': 1}, 'indexpath': ''})
=======
        logger.info("Normalizing the grib schema, name of the data variables will look like "
                    "'<level>_<height>_<attrs['GRIB_stepType']>_<key>'.")
        return _add_is_normalized_attr(__normalize_grib_dataset(filename), True)

    # Trying with explicit engine for cfgrib.
    try:
        return _add_is_normalized_attr(
            xr.open_dataset(filename, engine='cfgrib', backend_kwargs={'indexpath': ''}),
            False)
    except ValueError as e:
        if "multiple values for key 'edition'" not in str(e):
            raise
    logger.warning("Assuming grib edition 1.")
    # Try with edition 1
    # Note: picking edition 1 for now as it seems to get the most data/variables for ECMWF realtime data.
    return _add_is_normalized_attr(
        xr.open_dataset(filename, engine='cfgrib', backend_kwargs={'filter_by_keys': {'edition': 1}, 'indexpath': ''}),
        False)
>>>>>>> 3e7580a4


@contextlib.contextmanager
def open_local(uri: str) -> t.Iterator[str]:
    """Copy a cloud object (e.g. a netcdf, grib, or tif file) from cloud storage, like GCS, to local file."""
    with FileSystems().open(uri) as source_file:
        with tempfile.NamedTemporaryFile() as dest_file:
            shutil.copyfileobj(source_file, dest_file, DEFAULT_READ_BUFFER_SIZE)
            dest_file.flush()
            dest_file.seek(0)
            yield dest_file.name


@contextlib.contextmanager
<<<<<<< HEAD
def open_dataset(uri: str,
                 open_dataset_kwargs: t.Optional[t.Dict] = None,
                 disable_in_memory_copy: bool = False,
                 disable_grib_schema_normalization: bool = False,
                 tif_metadata_for_datetime: t.Optional[str] = None) -> t.Iterator[xr.Dataset]:
=======
def open_dataset(uri: str, open_dataset_kwargs: t.Optional[t.Dict] = None, disable_in_memory_copy: bool = False,
                 disable_grib_schema_normalization: bool = False, tif_metadata_for_datetime: t.Optional[str] = None) ->\
                 t.Iterator[xr.Dataset]:
>>>>>>> 3e7580a4
    """Open the dataset at 'uri' and return a xarray.Dataset."""
    try:
        # By copying the file locally, xarray can open it much faster via an in-memory copy.
        with open_local(uri) as local_path:
            _, uri_extension = os.path.splitext(uri)
<<<<<<< HEAD
            xr_dataset: xr.Dataset = __open_dataset_file(local_path,
                                                         uri_extension,
                                                         disable_grib_schema_normalization,
=======
            xr_dataset: xr.Dataset = __open_dataset_file(local_path, uri_extension, disable_grib_schema_normalization,
>>>>>>> 3e7580a4
                                                         open_dataset_kwargs)

            if uri_extension == '.tif':
                xr_dataset = _preprocess_tif(xr_dataset, local_path, tif_metadata_for_datetime)

            if not disable_in_memory_copy:
                xr_dataset = _make_grib_dataset_inmem(xr_dataset)

            # Extracting dtype, crs and transform from the dataset & storing them as attributes.
            with rasterio.open(local_path, 'r') as f:
                dtype, crs, transform = (f.profile.get(key) for key in ['dtype', 'crs', 'transform'])
                xr_dataset.attrs.update({'dtype': dtype, 'crs': crs, 'transform': transform})

            logger.info(f'opened dataset size: {xr_dataset.nbytes}')

            beam.metrics.Metrics.counter('Success', 'ReadNetcdfData').inc()
            yield xr_dataset
    except Exception as e:
        beam.metrics.Metrics.counter('Failure', 'ReadNetcdfData').inc()
        logger.error(f'Unable to open file {uri!r}: {e}')
        raise<|MERGE_RESOLUTION|>--- conflicted
+++ resolved
@@ -34,11 +34,7 @@
 
 TIF_TRANSFORM_CRS_TO = "EPSG:4326"
 # A constant for all the things in the coords key set that aren't the level name.
-<<<<<<< HEAD
 DEFAULT_COORD_KEYS = frozenset(('latitude', 'time', 'step', 'valid_time', 'longitude', 'number'))
-=======
-COORD_DISTRACTOR_SET = frozenset(('latitude', 'time', 'step', 'valid_time', 'longitude', 'number'))
->>>>>>> 3e7580a4
 
 logger = logging.getLogger(__name__)
 logger.setLevel(logging.INFO)
@@ -119,12 +115,12 @@
     return ds
 
 
-<<<<<<< HEAD
 def _to_utc_timestring(np_time: np.datetime64) -> str:
     """Turn a numpy datetime64 into floating point seconds."""
     timestamp = float((np_time - np.datetime64(0, 's')) / np.timedelta64(1, 's'))
     return datetime.datetime.utcfromtimestamp(timestamp).strftime('%Y-%m-%dT%H:%M:%SZ')
-=======
+
+
 def _add_is_normalized_attr(ds: xr.Dataset, value: bool) -> xr.Dataset:
     """Adds is_normalized to the attrs of the xarray.Dataset.
 
@@ -135,33 +131,19 @@
     return ds
 
 
-def _to_python_timestamp(np_time: np.datetime64) -> float:
-    """Turn a numpy datetime64 into floating point seconds."""
-    return float((np_time - np.datetime64(0, 's')) / np.timedelta64(1, 's'))
->>>>>>> 3e7580a4
-
-
 def _is_3d_da(da):
     """Checks whether data array is 3d or not."""
     return len(da.shape) == 3
 
 
-<<<<<<< HEAD
-def __merged_dataset(filename: str) -> xr.Dataset:
-=======
 def __normalize_grib_dataset(filename: str) -> xr.Dataset:
->>>>>>> 3e7580a4
     """Reads a list of datasets and merge them into a single dataset."""
     _data_array_list = []
     list_ds = cfgrib.open_datasets(filename)
 
     for ds in list_ds:
         coords_set = set(ds.coords.keys())
-<<<<<<< HEAD
         level_set = coords_set.difference(DEFAULT_COORD_KEYS)
-=======
-        level_set = coords_set.difference(COORD_DISTRACTOR_SET)
->>>>>>> 3e7580a4
         level = level_set.pop()
 
         # Now look at what data vars are in each level.
@@ -175,13 +157,8 @@
             # We are going to treat the time field as start_time and the
             # valid_time field as the end_time for EE purposes. Also, get the
             # times into python-like floating point seconds timestamps.
-<<<<<<< HEAD
             start_time = _to_utc_timestring(da.time.values)
             end_time = _to_utc_timestring(da.valid_time.values)
-=======
-            start_time = _to_python_timestamp(da.time.values)
-            end_time = _to_python_timestamp(da.valid_time.values)
->>>>>>> 3e7580a4
 
             attrs['forecast_hour'] = forecast_hour  # Stick the forecast hour in the metadata as well, that's useful.
             attrs['start_time'] = start_time
@@ -196,11 +173,7 @@
                 height = copied_da.coords[level].data.flatten()[sub_c]
 
                 # Some heights are super small, but we can't have decimal points
-<<<<<<< HEAD
-                # in channel names for Earth Engine, so mostly cut off the
-=======
                 # in channel names & schema fields for Earth Engine & BigQuery respectively , so mostly cut off the
->>>>>>> 3e7580a4
                 # fractional part, unless we are forced to keep it. If so,
                 # replace the decimal point with yet another underscore.
                 if height >= 10:
@@ -223,17 +196,11 @@
     return xr.merge(_data_array_list)
 
 
-<<<<<<< HEAD
 def __open_dataset_file(filename: str,
                         uri_extension: str,
                         disable_grib_schema_normalization: bool,
-                        open_dataset_kwargs: t.Optional[t.Dict] = None):
-    """Open the dataset at 'uri'"""
-=======
-def __open_dataset_file(filename: str, uri_extension: str, disable_grib_schema_normalization: bool,
                         open_dataset_kwargs: t.Optional[t.Dict] = None) -> xr.Dataset:
-    """Open the dataset at 'uri' and return a xarray.Dataset."""
->>>>>>> 3e7580a4
+    """Opens the dataset at 'uri' and returns a xarray.Dataset."""
     if open_dataset_kwargs:
         return _add_is_normalized_attr(xr.open_dataset(filename, **open_dataset_kwargs), False)
 
@@ -251,21 +218,6 @@
 
     if not disable_grib_schema_normalization:
         logger.warning("Assuming grib.")
-<<<<<<< HEAD
-        return __merged_dataset(filename)
-    else:
-        # Trying with explicit engine for cfgrib.
-        try:
-            return xr.open_dataset(filename, engine='cfgrib', backend_kwargs={'indexpath': ''})
-        except ValueError as e:
-            if "multiple values for key 'edition'" not in str(e):
-                raise
-        logger.warning("Assuming grib edition 1.")
-        # Try with edition 1
-        # Note: picking edition 1 for now as it seems to get the most data/variables for ECMWF realtime data.
-        return xr.open_dataset(filename, engine='cfgrib',
-                               backend_kwargs={'filter_by_keys': {'edition': 1}, 'indexpath': ''})
-=======
         logger.info("Normalizing the grib schema, name of the data variables will look like "
                     "'<level>_<height>_<attrs['GRIB_stepType']>_<key>'.")
         return _add_is_normalized_attr(__normalize_grib_dataset(filename), True)
@@ -284,7 +236,6 @@
     return _add_is_normalized_attr(
         xr.open_dataset(filename, engine='cfgrib', backend_kwargs={'filter_by_keys': {'edition': 1}, 'indexpath': ''}),
         False)
->>>>>>> 3e7580a4
 
 
 @contextlib.contextmanager
@@ -299,29 +250,19 @@
 
 
 @contextlib.contextmanager
-<<<<<<< HEAD
 def open_dataset(uri: str,
                  open_dataset_kwargs: t.Optional[t.Dict] = None,
                  disable_in_memory_copy: bool = False,
                  disable_grib_schema_normalization: bool = False,
                  tif_metadata_for_datetime: t.Optional[str] = None) -> t.Iterator[xr.Dataset]:
-=======
-def open_dataset(uri: str, open_dataset_kwargs: t.Optional[t.Dict] = None, disable_in_memory_copy: bool = False,
-                 disable_grib_schema_normalization: bool = False, tif_metadata_for_datetime: t.Optional[str] = None) ->\
-                 t.Iterator[xr.Dataset]:
->>>>>>> 3e7580a4
     """Open the dataset at 'uri' and return a xarray.Dataset."""
     try:
         # By copying the file locally, xarray can open it much faster via an in-memory copy.
         with open_local(uri) as local_path:
             _, uri_extension = os.path.splitext(uri)
-<<<<<<< HEAD
             xr_dataset: xr.Dataset = __open_dataset_file(local_path,
                                                          uri_extension,
                                                          disable_grib_schema_normalization,
-=======
-            xr_dataset: xr.Dataset = __open_dataset_file(local_path, uri_extension, disable_grib_schema_normalization,
->>>>>>> 3e7580a4
                                                          open_dataset_kwargs)
 
             if uri_extension == '.tif':

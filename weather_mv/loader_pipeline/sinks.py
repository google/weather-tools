# Copyright 2022 Google LLC
#
# Licensed under the Apache License, Version 2.0 (the "License");
# you may not use this file except in compliance with the License.
# You may obtain a copy of the License at
#
#     https://www.apache.org/licenses/LICENSE-2.0
#
# Unless required by applicable law or agreed to in writing, software
# distributed under the License is distributed on an "AS IS" BASIS,
# WITHOUT WARRANTIES OR CONDITIONS OF ANY KIND, either express or implied.
# See the License for the specific language governing permissions and
# limitations under the License.

import abc
import argparse
import contextlib
import dataclasses
import datetime
import inspect
import logging
import os
import re
import shutil
import subprocess
import tempfile
import typing as t

import apache_beam as beam
import cfgrib
import numpy as np
import rasterio
import rioxarray
import xarray as xr
from apache_beam.io.filesystem import CompressionTypes, FileSystem, CompressedFile, DEFAULT_READ_BUFFER_SIZE
from pyproj import Transformer

TIF_TRANSFORM_CRS_TO = "EPSG:4326"
# A constant for all the things in the coords key set that aren't the level name.
DEFAULT_COORD_KEYS = frozenset(('latitude', 'time', 'step', 'valid_time', 'longitude', 'number'))
DEFAULT_TIME_ORDER_LIST = ['%Y', '%m', '%d', '%H', '%M', '%S']

logger = logging.getLogger(__name__)


class KwargsFactoryMixin:
    """Adds a factory method to classes or dataclasses for key-word args."""
    @classmethod
    def from_kwargs(cls, **kwargs):
        if dataclasses.is_dataclass(cls):
            fields = [f.name for f in dataclasses.fields(cls)]
        else:
            fields = inspect.signature(cls.__init__).parameters.keys()

        return cls(**{k: v for k, v, in kwargs.items() if k in fields})


@dataclasses.dataclass
class ToDataSink(abc.ABC, beam.PTransform, KwargsFactoryMixin):
    first_uri: str
    dry_run: bool
    zarr: bool
    zarr_kwargs: t.Dict

    @classmethod
    @abc.abstractmethod
    def add_parser_arguments(cls, subparser: argparse.ArgumentParser) -> None:
        pass

    @classmethod
    @abc.abstractmethod
    def validate_arguments(cls, known_args: argparse.Namespace, pipeline_options: t.List[str]) -> None:
        pass


def _make_grib_dataset_inmem(grib_ds: xr.Dataset) -> xr.Dataset:
    """Copies all the vars in-memory to reduce disk seeks every time a single row is processed.

    This also removes the need to keep the backing temp source file around.
    """
    data_ds = grib_ds.copy(deep=True)
    for v in grib_ds.variables:
        if v not in data_ds.coords:
            data_ds[v].variable.values = grib_ds[v].variable.values
    return data_ds


def match_datetime(file_name: str, regex_expression: str) -> datetime.datetime:
    """Matches the regex string given and extracts the datetime object.

    Args:
        file_name: File name from which you want to extract datetime.
        regex_expression: Regex expression for extracting datetime from the filename.

    Returns:
        A datetime object after extracting from the filename.
    """

    def rearrange_time_list(order_list: t.List, time_list: t.List) -> t.List:
        if order_list == DEFAULT_TIME_ORDER_LIST:
            return time_list
        new_time_list = []
        for i, j in zip(order_list, time_list):
            dst = DEFAULT_TIME_ORDER_LIST.index(i)
            new_time_list.insert(dst, j)
        return new_time_list

    char_to_replace = {
        '%Y': ['([0-9]{4})', [0, 1978]],
        '%m': ['([0-9]{2})', [1, 1]],
        '%d': ['([0-9]{2})', [2, 1]],
        '%H': ['([0-9]{2})', [3, 0]],
        '%M': ['([0-9]{2})', [4, 0]],
        '%S': ['([0-9]{2})', [5, 0]],
        '*': ['.*']
    }

    missing_idx_list = []
    temp_expression = regex_expression

    for key, value in char_to_replace.items():
        if key != '*' and regex_expression.find(key) == -1:
            missing_idx_list.append(value[1])
        else:
            temp_expression = temp_expression.replace(key, value[0])

    regex_matches = re.findall(temp_expression, file_name)[0]

    order_list = [f'%{char}' for char in re.findall(r'%(\w{1})', regex_expression)]

    time_list = list(map(int, regex_matches))
    time_list = rearrange_time_list(order_list, time_list)

    if missing_idx_list:
        for [idx, val] in missing_idx_list:
            time_list.insert(idx, val)

    return datetime.datetime(*time_list)


def _preprocess_tif(ds: xr.Dataset, filename: str, tif_metadata_for_datetime: str, uri: str,
                    band_names_dict: t.Dict, initialization_time_regex: str, forecast_time_regex: str) -> xr.Dataset:
    """Transforms (y, x) coordinates into (lat, long) and adds bands data in data variables.

    This also retrieves datetime from tif's metadata and stores it into dataset.
    """

    def _replace_dataarray_names_with_long_names(ds: xr.Dataset):
        rename_dict = {var_name: ds[var_name].attrs.get('long_name', var_name) for var_name in ds.variables}
        return ds.rename(rename_dict)

    y, x = np.meshgrid(ds['y'], ds['x'])
    transformer = Transformer.from_crs(ds.spatial_ref.crs_wkt, TIF_TRANSFORM_CRS_TO, always_xy=True)
    lon, lat = transformer.transform(x, y)

    ds['y'] = lat[0, :]
    ds['x'] = lon[:, 0]
    ds = ds.rename({'y': 'latitude', 'x': 'longitude'})

    ds = ds.squeeze().drop_vars('spatial_ref')

    ds = _replace_dataarray_names_with_long_names(ds)

    end_time = None
    if initialization_time_regex and forecast_time_regex:
        try:
            start_time = match_datetime(uri, initialization_time_regex)
        except Exception:
            raise RuntimeError("Wrong regex passed in --initialization_time_regex.")
        try:
            end_time = match_datetime(uri, forecast_time_regex)
        except Exception:
            raise RuntimeError("Wrong regex passed in --forecast_time_regex.")
        ds.attrs['start_time'] = start_time
        ds.attrs['end_time'] = end_time

    datetime_value_ms = None
    try:
        datetime_value_s = (int(end_time.timestamp()) if end_time is not None
                        else int(ds.attrs[tif_metadata_for_datetime]) / 1000.0)
        ds = ds.assign_coords({'time': datetime.datetime.utcfromtimestamp(datetime_value_s)})
    except KeyError:
        raise RuntimeError(f"Invalid datetime metadata of tif: {tif_metadata_for_datetime}.")
    except ValueError:
        raise RuntimeError(f"Invalid datetime value in tif's metadata: {datetime_value_ms}.")

    return ds


def _to_utc_timestring(np_time: np.datetime64) -> str:
    """Turn a numpy datetime64 into UTC timestring."""
    timestamp = float((np_time - np.datetime64(0, 's')) / np.timedelta64(1, 's'))
    return datetime.datetime.utcfromtimestamp(timestamp).strftime('%Y-%m-%dT%H:%M:%SZ')


def _add_is_normalized_attr(ds: xr.Dataset, value: bool) -> xr.Dataset:
    """Adds is_normalized to the attrs of the xarray.Dataset.

    This attribute represents if the dataset is the merged dataset (i.e. created by combining N datasets,
    specifically for normalizing grib's schema) or not.
    """
    ds.attrs['is_normalized'] = value
    return ds


def _is_3d_da(da):
    """Checks whether data array is 3d or not."""
    return len(da.shape) == 3


def __normalize_grib_dataset(filename: str,
                             group_common_hypercubes: t.Optional[bool] = False) -> t.Union[xr.Dataset,
                                                                                           t.List[xr.Dataset]]:
    """Reads a list of datasets and merge them into a single dataset."""
    _level_data_dict = {}

    list_ds = cfgrib.open_datasets(filename)
    ds_attrs = list_ds[0].attrs
    dv_units_dict = {}

    for ds in list_ds:
        coords_set = set(ds.coords.keys())
        level_set = coords_set.difference(DEFAULT_COORD_KEYS)
        level = level_set.pop()

        # Now look at what data vars are in each level.
        for key in ds.data_vars.keys():
            da = ds[key]  # The data array
            attrs = da.attrs  # The metadata for this dataset.

            # Also figure out the forecast hour for this file.
            forecast_hour = int(da.step.values / np.timedelta64(1, 'h'))

            # We are going to treat the time field as start_time and the
            # valid_time field as the end_time for EE purposes. Also, get the
            # times into UTC timestrings.
            start_time = _to_utc_timestring(da.time.values)
            end_time = _to_utc_timestring(da.valid_time.values)

            attrs['forecast_hour'] = forecast_hour  # Stick the forecast hour in the metadata as well, that's useful.
            attrs['start_time'] = start_time
            attrs['end_time'] = end_time

            if group_common_hypercubes:
                attrs['level'] = level  # Adding the level in the metadata, will remove in further steps.
                attrs['is_normalized'] = True  # Adding the 'is_normalized' attribute in the metadata.

            if level not in _level_data_dict:
                _level_data_dict[level] = []

            no_of_levels = da.shape[0] if _is_3d_da(da) else 1

            # Deal with the randomness that is 3d data interspersed with 2d.
            # For 3d data, we need to extract ds for each value of level.
            for sub_c in range(no_of_levels):
                copied_da = da.copy(deep=True)
                height = copied_da.coords[level].data.flatten()[sub_c]

                # Some heights are super small, but we can't have decimal points
                # in channel names & schema fields for Earth Engine & BigQuery respectively , so mostly cut off the
                # fractional part, unless we are forced to keep it. If so,
                # replace the decimal point with yet another underscore.
                if height >= 10:
                    height_string = f'{height:.0f}'
                else:
                    height_string = f'{height:.2f}'.replace('.', '_')

                channel_name = f'{level}_{height_string}_{attrs["GRIB_stepType"]}_{key}'
                logger.debug('Found channel %s', channel_name)

                # Add the height as a metadata field, that seems useful.
                copied_da.attrs['height'] = height_string

                # Add the units of each band as a metadata field.
                dv_units_dict['unit_'+channel_name] = None
                if 'units' in attrs:
                    dv_units_dict['unit_'+channel_name] = attrs['units']

                copied_da.name = channel_name
                if _is_3d_da(da):
                    copied_da = copied_da.sel({level: height})
                copied_da = copied_da.drop_vars(level)

                _level_data_dict[level].append(copied_da)

    _data_array_list = []
    _data_array_list = [xr.merge(list_da) for list_da in _level_data_dict.values()]

    if not group_common_hypercubes:
        # Stick the forecast hour, start_time, end_time, data variables units
        # in the ds attrs as well, that's useful.
        ds_attrs['forecast_hour'] = _data_array_list[0].attrs['forecast_hour']
        ds_attrs['start_time'] = _data_array_list[0].attrs['start_time']
        ds_attrs['end_time'] = _data_array_list[0].attrs['end_time']
        ds_attrs.update(**dv_units_dict)

        merged_dataset = xr.merge(_data_array_list)
        merged_dataset.attrs.clear()
        merged_dataset.attrs.update(ds_attrs)
        return merged_dataset

    return _data_array_list


def __open_dataset_file(filename: str,
                        uri_extension: str,
                        disable_grib_schema_normalization: bool,
                        open_dataset_kwargs: t.Optional[t.Dict] = None,
                        group_common_hypercubes: t.Optional[bool] = False) -> t.Union[xr.Dataset, t.List[xr.Dataset]]:
    """Opens the dataset at 'uri' and returns a xarray.Dataset."""
    # add a flag to group common hypercubes
    if group_common_hypercubes:
        return __normalize_grib_dataset(filename, group_common_hypercubes)

    if open_dataset_kwargs:
        return _add_is_normalized_attr(xr.open_dataset(filename, **open_dataset_kwargs), False)

    # If URI extension is .tif, try opening file by specifying engine="rasterio".
    if uri_extension in ['.tif', '.tiff']:
        return _add_is_normalized_attr(rioxarray.open_rasterio(filename, band_as_variable=True), False)

    # If no open kwargs are available and URI extension is other than tif, make educated guesses about the dataset.
    try:
        return _add_is_normalized_attr(xr.open_dataset(filename), False)
    except ValueError as e:
        e_str = str(e)
        if not ("Consider explicitly selecting one of the installed engines" in e_str and "cfgrib" in e_str):
            raise

    if not disable_grib_schema_normalization:
        logger.warning("Assuming grib.")
        logger.info("Normalizing the grib schema, name of the data variables will look like "
                    "'<level>_<height>_<attrs['GRIB_stepType']>_<key>'.")
        return _add_is_normalized_attr(__normalize_grib_dataset(filename), True)

    # Trying with explicit engine for cfgrib.
    try:
        return _add_is_normalized_attr(
            xr.open_dataset(filename, engine='cfgrib', backend_kwargs={'indexpath': ''}),
            False)
    except ValueError as e:
        if "multiple values for key 'edition'" not in str(e):
            raise
    logger.warning("Assuming grib edition 1.")
    # Try with edition 1
    # Note: picking edition 1 for now as it seems to get the most data/variables for ECMWF realtime data.
    return _add_is_normalized_attr(
        xr.open_dataset(filename, engine='cfgrib', backend_kwargs={'filter_by_keys': {'edition': 1}, 'indexpath': ''}),
        False)


def copy(src: str, dst: str) -> None:
    """Copy data via `gcloud alpha storage` or `gsutil`."""
    errors: t.List[subprocess.CalledProcessError] = []
    for cmd in ['gcloud alpha storage cp', 'gsutil cp']:
        try:
            subprocess.run(cmd.split() + [src, dst], check=True, capture_output=True, text=True, input="n/n")
            return
        except subprocess.CalledProcessError as e:
            errors.append(e)

    msg = f'Failed to copy file {src!r} to {dst!r}'
    err_msgs = ', '.join(map(lambda err: repr(err.stderr.decode('utf-8')), errors))
    logger.error(f'{msg} due to {err_msgs}.')
    raise EnvironmentError(msg, errors)


@contextlib.contextmanager
def open_local(uri: str) -> t.Iterator[str]:
    """Copy a cloud object (e.g. a netcdf, grib, or tif file) from cloud storage, like GCS, to local file."""
    with tempfile.NamedTemporaryFile() as dest_file:
        # Transfer data with gsutil or gcloud alpha storage (when available)
        copy(uri, dest_file.name)

        # Check if data is compressed. Decompress the data using the same methods that beam's
        # FileSystems interface uses.
        compression_type = FileSystem._get_compression_type(uri, CompressionTypes.AUTO)
        if compression_type == CompressionTypes.UNCOMPRESSED:
            yield dest_file.name
            return

        dest_file.seek(0)
        with tempfile.NamedTemporaryFile() as dest_uncompressed:
            with CompressedFile(dest_file, compression_type=compression_type) as dcomp:
                shutil.copyfileobj(dcomp, dest_uncompressed, DEFAULT_READ_BUFFER_SIZE)
                yield dest_uncompressed.name


@contextlib.contextmanager
def open_dataset(uri: str,
                 open_dataset_kwargs: t.Optional[t.Dict] = None,
                 disable_grib_schema_normalization: bool = False,
                 tif_metadata_for_datetime: t.Optional[str] = None,
                 group_common_hypercubes: t.Optional[bool] = False,
                 band_names_dict: t.Optional[t.Dict] = None,
                 initialization_time_regex: t.Optional[str] = None,
                 forecast_time_regex: t.Optional[str] = None,
                 is_zarr: bool = False) -> t.Iterator[xr.Dataset]:
    """Open the dataset at 'uri' and return a xarray.Dataset."""
    try:
        if is_zarr:
            ds: xr.Dataset = xr.open_dataset(uri, engine='zarr', **open_dataset_kwargs)
            beam.metrics.Metrics.counter('Success', 'ReadNetcdfData').inc()
            yield ds
            ds.close()
            return
        with open_local(uri) as local_path:
            _, uri_extension = os.path.splitext(uri)
<<<<<<< HEAD
            xr_datasets: xr.Dataset = __open_dataset_file(local_path,
                                                          uri_extension,
                                                          disable_grib_schema_normalization,
                                                          open_dataset_kwargs,
                                                          group_common_hypercubes)
            # Extracting dtype, crs and transform from the dataset.
            with rasterio.open(local_path, 'r') as f:
                dtype, crs, transform = (f.profile.get(key) for key in ['dtype', 'crs', 'transform'])
=======
            xr_dataset: xr.Dataset = __open_dataset_file(local_path,
                                                         uri_extension,
                                                         disable_grib_schema_normalization,
                                                         open_dataset_kwargs)
            if uri_extension in ['.tif', '.tiff']:
                xr_dataset = _preprocess_tif(xr_dataset,
                                             local_path,
                                             tif_metadata_for_datetime,
                                             uri,
                                             band_names_dict,
                                             initialization_time_regex,
                                             forecast_time_regex)

            # Extracting dtype, crs and transform from the dataset & storing them as attributes.
            try:
                with rasterio.open(local_path, 'r') as f:
                    dtype, crs, transform = (f.profile.get(key) for key in ['dtype', 'crs', 'transform'])
                    xr_dataset.attrs.update({'dtype': dtype, 'crs': crs, 'transform': transform})
            except rasterio.errors.RasterioIOError:
                logger.warning('Cannot parse projection and data type information for Dataset %r.', uri)
>>>>>>> ed62877c

            if group_common_hypercubes:
                total_size_in_bytes = 0

                for xr_dataset in xr_datasets:
                    xr_dataset.attrs.update({'dtype': dtype, 'crs': crs, 'transform': transform})
                    total_size_in_bytes += xr_dataset.nbytes

                logger.info(f'opened dataset size: {total_size_in_bytes}')
            else:
                if uri_extension in ['.tif', '.tiff']:
                    xr_dataset = _preprocess_tif(xr_datasets,
                                                local_path,
                                                tif_metadata_for_datetime,
                                                uri,
                                                band_names_dict,
                                                initialization_time_regex,
                                                forecast_time_regex)
                else:
                    xr_dataset = xr_datasets
                xr_dataset.attrs.update({'dtype': dtype, 'crs': crs, 'transform': transform})
                logger.info(f'opened dataset size: {xr_dataset.nbytes}')

            beam.metrics.Metrics.counter('Success', 'ReadNetcdfData').inc()
            yield xr_datasets if group_common_hypercubes else xr_dataset

            # Releasing any resources linked to the object(s).
            if group_common_hypercubes:
                for xr_dataset in xr_datasets:
                    xr_dataset.close()
            else:
                xr_dataset.close()

    except Exception as e:
        beam.metrics.Metrics.counter('Failure', 'ReadNetcdfData').inc()
        logger.error(f'Unable to open file {uri!r}: {e}')
        raise<|MERGE_RESOLUTION|>--- conflicted
+++ resolved
@@ -406,37 +406,17 @@
             return
         with open_local(uri) as local_path:
             _, uri_extension = os.path.splitext(uri)
-<<<<<<< HEAD
             xr_datasets: xr.Dataset = __open_dataset_file(local_path,
                                                           uri_extension,
                                                           disable_grib_schema_normalization,
                                                           open_dataset_kwargs,
                                                           group_common_hypercubes)
             # Extracting dtype, crs and transform from the dataset.
-            with rasterio.open(local_path, 'r') as f:
-                dtype, crs, transform = (f.profile.get(key) for key in ['dtype', 'crs', 'transform'])
-=======
-            xr_dataset: xr.Dataset = __open_dataset_file(local_path,
-                                                         uri_extension,
-                                                         disable_grib_schema_normalization,
-                                                         open_dataset_kwargs)
-            if uri_extension in ['.tif', '.tiff']:
-                xr_dataset = _preprocess_tif(xr_dataset,
-                                             local_path,
-                                             tif_metadata_for_datetime,
-                                             uri,
-                                             band_names_dict,
-                                             initialization_time_regex,
-                                             forecast_time_regex)
-
-            # Extracting dtype, crs and transform from the dataset & storing them as attributes.
             try:
                 with rasterio.open(local_path, 'r') as f:
                     dtype, crs, transform = (f.profile.get(key) for key in ['dtype', 'crs', 'transform'])
-                    xr_dataset.attrs.update({'dtype': dtype, 'crs': crs, 'transform': transform})
             except rasterio.errors.RasterioIOError:
                 logger.warning('Cannot parse projection and data type information for Dataset %r.', uri)
->>>>>>> ed62877c
 
             if group_common_hypercubes:
                 total_size_in_bytes = 0

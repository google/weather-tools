--- conflicted
+++ resolved
@@ -46,11 +46,7 @@
 ```bash
 weather-mv --uris "gs://your-bucket/*.nc" \
            --output_table $PROJECT.$DATASET_ID.$TABLE_ID \
-<<<<<<< HEAD
-           --temp_location gs://$BUCKET/tmp \   # This is needed for BigQuery writes
-=======
            --temp_location "gs://$BUCKET/tmp" \  # Needed for batch writes to BigQuery
->>>>>>> 8526867f
            --direct_num_workers 2
 ```
 
@@ -59,13 +55,8 @@
 ```bash
 weather-mv --uris "gs://your-bucket/*.nc" \
            --output_table $PROJECT.$DATASET_ID.$TABLE_ID \
-<<<<<<< HEAD
-           --temp_location gs://$BUCKET/tmp \ 
-           --variables u10 v10 t \
-=======
            --variables u10 v10 t
            --temp_location "gs://$BUCKET/tmp" \
->>>>>>> 8526867f
            --direct_num_workers 2
 ```
 

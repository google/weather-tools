--- conflicted
+++ resolved
@@ -397,12 +397,9 @@
 * `--band_names_mapping`: A JSON file which contains the band names for the TIFF file.
 * `--initialization_time_regex`: A Regex string to get the initialization time from the filename.
 * `--forecast_time_regex`: A Regex string to get the forecast/end time from the filename.
-<<<<<<< HEAD
+* `--group_common_hypercubes`: A flag that allows to split up large grib files into multiple level-wise ImageCollections / COGS.
 * `--tiff_config`: Configs to handle source data with more than two dimensions. It is a JSON string containing key as `dims` (array with dimensions). Based on dimensions in `dims` separate tiff files will be created. By default multiple tiff files will be generated if source data has multiple time or step values. For grib files with multiple datasets (It is not necessary that every dataset will have same dimensions so some datasets may contain dimension some may not contain) if dataset does not contain dimension provided in `dims` then that dataset will be stored as bands.
 `e.g {"dims": ["isobaricInhPa"]}`
-=======
-* `--group_common_hypercubes`: A flag that allows to split up large grib files into multiple level-wise ImageCollections / COGS.
->>>>>>> bd3763f9
 
 Invoke with `ee -h` or `earthengine --help` to see the full range of options.
 

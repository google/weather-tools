--- conflicted
+++ resolved
@@ -38,11 +38,8 @@
 * `--infer_schema`: Download one file in the URI pattern and infer a schema from that file. Default: off
 * `--xarray_open_dataset_kwargs`: Keyword-args to pass into `xarray.open_dataset()` in the form of a JSON string.
 * `-d, --dry-run`: Preview the load into BigQuery. Default: off.
-<<<<<<< HEAD
 * `--disable_in_memory_copy`: Restrict in-memory copying of dataset. Default: False.
-=======
 * `-s, --skip-region-validation` : Skip validation of regions for data migration. Default: off.
->>>>>>> 43afdf7a
 
 Invoke with `-h` or `--help` to see the full range of options.
 

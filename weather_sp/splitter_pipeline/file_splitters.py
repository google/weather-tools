# Copyright 2021 Google LLC
#
# Licensed under the Apache License, Version 2.0 (the "License");
# you may not use this file except in compliance with the License.
# You may obtain a copy of the License at
#
#     https://www.apache.org/licenses/LICENSE-2.0
#
# Unless required by applicable law or agreed to in writing, software
# distributed under the License is distributed on an "AS IS" BASIS,
# WITHOUT WARRANTIES OR CONDITIONS OF ANY KIND, either express or implied.
# See the License for the specific language governing permissions and
# limitations under the License.

import abc
import apache_beam.metrics as metrics
import logging
import netCDF4 as nc
import pygrib
import shutil
import tempfile
import typing as t
from apache_beam.io.filesystems import FileSystems
from contextlib import contextmanager


class SplitKey(t.NamedTuple):
    level: str
    short_name: str

    def __str__(self):
        if not self.level:
            return f'field {self.short_name}'
        return f'{self.level} - field {self.short_name}'


class FileSplitter(abc.ABC):
    """Base class for weather file splitters."""

    def __init__(self, input_path: str, output_path: str, file_suffix: str = "",
                 level: int = logging.INFO):
        self.input_path = input_path
        self.output_path = output_path
        self.file_suffix = file_suffix
        self.logger = logging.getLogger(f'{__name__}.{type(self).__name__}')
        self.logger.setLevel(level)
        self.logger.debug('Splitter for path=%s, output base=%s',
                          self.input_path, self.output_path)

    @abc.abstractmethod
    def split_data(self) -> None:
        pass

    @contextmanager
    def _copy_to_local_file(self) -> t.Iterator[t.IO]:
        with FileSystems().open(self.input_path) as source_file:
            with tempfile.NamedTemporaryFile() as dest_file:
                shutil.copyfileobj(source_file, dest_file)
                dest_file.flush()
                yield dest_file

    def _copy_dataset_to_storage(self, src_file: t.IO, target: str):
        with FileSystems().create(target) as dest_file:
            shutil.copyfileobj(src_file, dest_file)

    def _get_output_file_path(self, key: SplitKey) -> str:
        level = '_{level}'.format(level=key.level) if key.level else ''
        return '{base}{level}_{sn}.{ending}'.format(
                base=self.output_path, level=level, sn=key.short_name,
                ending=self.file_suffix)


class GribSplitter(FileSplitter):

    def __init__(self, input_path: str, output_folder: str):
        super().__init__(input_path, output_folder, file_suffix='grib')

    def split_data(self) -> None:
        outputs = dict()

        with self._open_grib_locally() as grbs:
            for grb in grbs:
                key = SplitKey(grb.typeOfLevel, grb.shortName)
                if key not in outputs:
                    metrics.Metrics.counter('file_splitters',
                                            f'grib: {key}').inc()
                    outputs[key] = self._open_outfile(key)
                outputs[key].write(grb.tostring())
                outputs[key].flush()

            for out in outputs.values():
                out.close()
            logging.info('split %s into %d files', self.input_path, len(outputs))

<<<<<<< HEAD
    def _open_grib_locally(self) -> t.Iterator[pygrib.gribmessage]:
=======
    @contextmanager
    def _open_grib_locally(self) -> t.Iterator[t.Iterator[pygrib.gribmessage]]:
>>>>>>> e08b9ba0
        with self._copy_to_local_file() as local_file:
            yield pygrib.open(local_file.name)

    def _open_outfile(self, key: SplitKey):
        return FileSystems.create(self._get_output_file_path(key))


class NetCdfSplitter(FileSplitter):

    def __init__(self, input_path: str, output_folder: str):
        super().__init__(input_path, output_folder, file_suffix='nc')

    def split_data(self) -> None:
        with self._open_dataset_locally() as nc_data:
            fields = [var for var in nc_data.variables.keys() if
                      var not in nc_data.dimensions.keys()]
            for field in fields:
                self._create_netcdf_dataset_for_variable(nc_data, field)
            logging.info('split %s into %d files', self.input_path, len(fields))

<<<<<<< HEAD
    def _open_dataset_locally(self) -> nc.Dataset:
=======
    @contextmanager
    def _open_dataset_locally(self) -> t.Iterator[nc.Dataset]:
>>>>>>> e08b9ba0
        with self._copy_to_local_file() as local_file:
            yield nc.Dataset(local_file.name, 'r')

    def _create_netcdf_dataset_for_variable(self, dataset: nc.Dataset,
                                            variable: str) -> None:
        metrics.Metrics.counter('file_splitters',
                                f'netcdf output for {variable}').inc()
        with tempfile.NamedTemporaryFile() as temp_file:
            with nc.Dataset(temp_file.name, 'w',
                            format=dataset.file_format) as dest:
                dest.setncatts(dataset.__dict__)
                for name, dim in dataset.dimensions.items():
                    dest.createDimension(
                            name,
                            (len(dim) if not dim.isunlimited() else None))
                include = [var for var in dataset.dimensions.keys()]
                include.append(variable)
                for name, var in dataset.variables.items():
                    if name in include:
                        var = dataset.variables[name]
                        dest.createVariable(name, var.datatype, var.dimensions)
                        # copy variable attributes all at once via dictionary
                        dest[name].setncatts(dataset[name].__dict__)
                        dest[name][:] = dataset[name][:]
            temp_file.flush()
            self._copy_dataset_to_storage(temp_file,
                                          self._get_output_file_path(
                                                  SplitKey('', variable)))


class DrySplitter(FileSplitter):
    def __init__(self, file_path: str, output_path: str, file_ending: str):
        super().__init__(file_path, output_path, file_ending)

    def split_data(self) -> None:
        logging.info('input file: %s - output scheme: %s_level_shortname.%s',
                     self.input_path, self.output_path, self.file_suffix)


def get_splitter(file_path: str, output_path: str,
                 dry_run: bool) -> FileSplitter:
    if file_path.endswith('.nc') or file_path.endswith('.cd'):
        metrics.Metrics.counter('get_splitter', 'netcdf').inc()
        if dry_run:
            return DrySplitter(file_path, output_path, "nc")
        return NetCdfSplitter(file_path, output_path)
    if file_path.endswith('grb') or file_path.endswith(
            'grib') or file_path.endswith('grib2'):
        metrics.Metrics.counter('get_splitter', 'grib').inc()
    else:
        logging.info('unspecified file type, assuming grib for %s', file_path)
        metrics.Metrics.counter('get_splitter',
                                'unidentified grib').inc()
    if dry_run:
        return DrySplitter(file_path, output_path, "grib")
    return GribSplitter(file_path, output_path)<|MERGE_RESOLUTION|>--- conflicted
+++ resolved
@@ -92,12 +92,8 @@
                 out.close()
             logging.info('split %s into %d files', self.input_path, len(outputs))
 
-<<<<<<< HEAD
-    def _open_grib_locally(self) -> t.Iterator[pygrib.gribmessage]:
-=======
     @contextmanager
     def _open_grib_locally(self) -> t.Iterator[t.Iterator[pygrib.gribmessage]]:
->>>>>>> e08b9ba0
         with self._copy_to_local_file() as local_file:
             yield pygrib.open(local_file.name)
 
@@ -118,12 +114,8 @@
                 self._create_netcdf_dataset_for_variable(nc_data, field)
             logging.info('split %s into %d files', self.input_path, len(fields))
 
-<<<<<<< HEAD
-    def _open_dataset_locally(self) -> nc.Dataset:
-=======
     @contextmanager
     def _open_dataset_locally(self) -> t.Iterator[nc.Dataset]:
->>>>>>> e08b9ba0
         with self._copy_to_local_file() as local_file:
             yield nc.Dataset(local_file.name, 'r')
 

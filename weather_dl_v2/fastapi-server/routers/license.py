--- conflicted
+++ resolved
@@ -1,16 +1,9 @@
-<<<<<<< HEAD
-from fastapi import APIRouter, HTTPException, Depends
-from pydantic import BaseModel
-from database.license_handler import LicenseHandler, get_license_handler
-from database.queue_handler import QueueHandler, get_queue_handler
-=======
 from fastapi import APIRouter, HTTPException, BackgroundTasks
 from pydantic import BaseModel
 from db_service.database import FirestoreClient
 from license_dep.deployment_creator import create_license_deployment, terminate_license_deployment
 
 db_client = FirestoreClient()
->>>>>>> ad2fa24f
 
 
 # TODO: Make use of google secret manager.
@@ -61,32 +54,20 @@
         raise HTTPException(status_code=404, detail="No such license to update.")
 
     license_dict = license.dict()
-<<<<<<< HEAD
-    license_handler._update_license(license_id, license_dict)
-    # TODO: Add a background task to create k8s deployement for this updated license.
-    # And update entry of 'k8s_deployment_id' entry in 'license' collection.
-=======
     db_client._update_license(license_id, license_dict)
 
     terminate_license_deployment(license_id)
     create_deployment(license_id)
->>>>>>> ad2fa24f
     return {"license_id": license_id, "name": "License updated successfully."}
 
 
 # Add/Update k8s deployment ID for existing license (intenally).
-<<<<<<< HEAD
-@router.put("/server/{license_id}")
-async def update_license_internal(license_id: str, k8s_deployment_id: str, license_handler: LicenseHandler = Depends(get_license_handler)):
-    if not license_handler._check_license_exists(license_id):
-=======
 def update_license_internal(license_id: str, k8s_deployment_id: str):
     if not db_client._check_license_exists(license_id):
->>>>>>> ad2fa24f
         raise HTTPException(status_code=404, detail="No such license to update.")
     license_dict = {"k8s_deployment_id": k8s_deployment_id}
 
-    license_handler._update_license(license_id, license_dict)
+    db_client._update_license(license_id, license_dict)
     return {"license_id": license_id, "message": "License updated successfully."}
 
 
@@ -97,45 +78,21 @@
 
 # Add new license
 @router.post("/")
-<<<<<<< HEAD
-async def add_license(license: License,
-                      license_handler: LicenseHandler = Depends(get_license_handler),
-                      queue_handler: QueueHandler = Depends(get_queue_handler)):
-    license_dict = license.dict()
-    license_dict['k8s_deployment_id'] = ""
-    license_id = license_handler._add_license(license_dict)
-    queue_handler._create_license_queue(license_id, license_dict['client_name'])
-    # TODO: Add a background task to create k8s deployement for this newly added license.
-    # And update entry of 'k8s_deployment_id' entry in 'license' collection.
-=======
 async def add_license(license: License, background_tasks: BackgroundTasks = BackgroundTasks()):
     license_dict = license.dict()
     license_dict['k8s_deployment_id'] = ""
     license_id = db_client._add_license(license_dict)
     db_client._create_license_queue(license_id, license_dict['client_name'])
     background_tasks.add_task(create_deployment, license_id)
->>>>>>> ad2fa24f
     return {"license_id": license_id, "message": "License added successfully."}
 
 
 # Remove license
 @router.delete("/{license_id}")
-<<<<<<< HEAD
-async def delete_license(license_id: str,
-                         license_handler: LicenseHandler = Depends(get_license_handler),
-                         queue_handler: QueueHandler = Depends(get_queue_handler)):
-    if not license_handler._check_license_exists(license_id):
-        raise HTTPException(status_code=404, detail="No such license to delete.")
-    license_handler._delete_license(license_id)
-    queue_handler._remove_license_queue(license_id)
-    # TODO: Add a background task to delete k8s deployement for this deleted license.
-    # And update entry of 'k8s_deployment_id' entry in 'license' collection.
-=======
 async def delete_license(license_id: str, background_tasks: BackgroundTasks = BackgroundTasks()):
     if not db_client._check_license_exists(license_id):
         raise HTTPException(status_code=404, detail="No such license to delete.")
     db_client._delete_license(license_id)
     db_client._remove_license_queue(license_id)
     background_tasks.add_task(terminate_license_deployment, license_id)
->>>>>>> ad2fa24f
     return {"license_id": license_id, "message": "License removed successfully."}
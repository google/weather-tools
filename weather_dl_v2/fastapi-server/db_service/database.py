--- conflicted
+++ resolved
@@ -158,15 +158,8 @@
         logger.info(f"Removed {license_id} in 'license' collection. Update_time: {timestamp}.")
 
     def _update_license(self, license_id: str, license_dict: dict) -> None:
-<<<<<<< HEAD
-        result: WriteResult = self._get_db().collection('license').document(license_id).update({
-            license_dict
-            })
+        result: WriteResult = self._get_db().collection('license').document(license_id).update(license_dict)
         logger.info(f"Updated {license_id} in 'license' collection. Update_time: {result.update_time}.")
-=======
-        result: WriteResult = self._get_db().collection('license').document(license_id).update(license_dict)
-        print(f"Updated {license_id} in 'license' collection. Update_time: {result.update_time}.")
->>>>>>> 32b98a2f
 
     def _create_license_queue(self, license_id: str, client_name: str) -> None:
         result: WriteResult = self._get_db().collection('queues').document(license_id).set(

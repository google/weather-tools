# weather-dl-v2-license-dep Deployment
# Defines the deployment of the app running in a pod on any worker node
apiVersion: batch/v1
kind: Job
metadata:
  name: weather-dl-v2-license-dep
spec:
  backoffLimit: 5
  podReplacementPolicy: Failed
  template:
    spec:
<<<<<<< HEAD
      restartPolicy: OnFailure
=======
      restartPolicy: Never
      nodeSelector:
        cloud.google.com/gke-nodepool: default-pool
>>>>>>> 9314b5e1
      containers:
        - name: weather-dl-v2-license-dep
          image: XXXXXXX
          imagePullPolicy: Always
          args: []
          resources:
            requests:
              cpu: "1500m"                  # CPU: 1.5 vCPU
              memory: "2Gi"                 # RAM: 2 GiB
              ephemeral-storage: "10Gi"     # Storage: 10 GiB
          volumeMounts:
          - name: config-volume
            mountPath: ./config
      terminationGracePeriodSeconds: 3600
      volumes:
        - name: config-volume
          configMap:
            name: dl-v2-config<|MERGE_RESOLUTION|>--- conflicted
+++ resolved
@@ -9,13 +9,7 @@
   podReplacementPolicy: Failed
   template:
     spec:
-<<<<<<< HEAD
       restartPolicy: OnFailure
-=======
-      restartPolicy: Never
-      nodeSelector:
-        cloud.google.com/gke-nodepool: default-pool
->>>>>>> 9314b5e1
       containers:
         - name: weather-dl-v2-license-dep
           image: XXXXXXX

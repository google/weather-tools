# Copyright 2021 Google LLC
#
# Licensed under the Apache License, Version 2.0 (the "License");
# you may not use this file except in compliance with the License.
# You may obtain a copy of the License at
#
#     https://www.apache.org/licenses/LICENSE-2.0
#
# Unless required by applicable law or agreed to in writing, software
# distributed under the License is distributed on an "AS IS" BASIS,
# WITHOUT WARRANTIES OR CONDITIONS OF ANY KIND, either express or implied.
# See the License for the specific language governing permissions and
# limitations under the License.

from setuptools import find_packages, setup

weather_dl_requirements = [
    "cdsapi",
    "ecmwf-api-client",
    "apache-beam[gcp]",
    "numpy>=1.19.1",
    "pandas",
    "xarray",
    "requests>=2.24.0",
    "firebase-admin>=5.0.0",
    "google-cloud-datastore>=1.15.0,<2",  # For compatability with apache-beam[gcp]
    "google-cloud-firestore",
    "urllib3==1.25.11",
    "pyparsing==2.4.2",  # Fix http2lib auth breakage

]

weather_mv_requirements = [
    "apache-beam[gcp]",
    "numpy",
    "pandas",
    "xarray",
    "google-cloud-bigquery",
    "pyparsing==2.4.2",  # Fix http2lib auth breakage
]

weather_sp_requirements = [
    "apache-beam[gcp]",
    "numpy>=1.20.3",
    "pygrib",
    "netcdf4",
]

test_requirements = [
    "pytype",
    "flake8",
    "pytest",
    "netcdf4",
    "numpy",
    "xarray",
]

all_test_requirements = weather_dl_requirements + weather_mv_requirements + weather_sp_requirements + test_requirements

setup(
    name='weather-tools',
    packages=find_packages(),
    author='Anthromets',
    author_email='anthromets-ecmwf@google.com',
    description='Apache Beam pipelines to make weather data accessible and useful.',
    long_description=open('README.md', 'r').read(),
    long_description_content_type='text/markdown',
    platforms=['darwin', 'linux'],
    python_requires='>=3.7, <4',
    install_requires=['apache-beam[gcp]'],
    use_scm_version=True,
    setup_requires=['setuptools_scm'],
    scripts=['weather_dl/weather-dl', 'weather_dl/download-status',
             'weather_mv/weather-mv', 'weather_sp/weather-sp'],
    tests_require=test_requirements,
    extras_require={
<<<<<<< HEAD
        'dev': ['tox', 'sphinx>=2.1', 'myst-parser'],
        'test': weather_dl_requirements + weather_mv_requirements + weather_sp_requirements + test_requirements,
=======
        'dev': ['tox', 'sphinx', 'recommonmark'] + all_test_requirements,
        'test': all_test_requirements,
>>>>>>> 5d1913c6
    },
    project_urls={
        'Issue Tracking': 'http://github.com/google/weather-tools/issues',
    },
)<|MERGE_RESOLUTION|>--- conflicted
+++ resolved
@@ -74,13 +74,8 @@
              'weather_mv/weather-mv', 'weather_sp/weather-sp'],
     tests_require=test_requirements,
     extras_require={
-<<<<<<< HEAD
-        'dev': ['tox', 'sphinx>=2.1', 'myst-parser'],
-        'test': weather_dl_requirements + weather_mv_requirements + weather_sp_requirements + test_requirements,
-=======
-        'dev': ['tox', 'sphinx', 'recommonmark'] + all_test_requirements,
+        'dev': ['tox', 'sphinx>=2.1', 'myst-parser'] + all_test_requirements,
         'test': all_test_requirements,
->>>>>>> 5d1913c6
     },
     project_urls={
         'Issue Tracking': 'http://github.com/google/weather-tools/issues',

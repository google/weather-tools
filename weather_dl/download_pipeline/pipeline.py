--- conflicted
+++ resolved
@@ -125,14 +125,11 @@
             (
                 partitions
                 | 'GroupBy Request Limits' >> beam.GroupBy(subsection_and_request)
-<<<<<<< HEAD
-                | 'Fetch Data' >> beam.ParDo(Fetcher(args.client_name, args.known_args.topic_path, args.manifest, args.store))
-=======
                 | 'Fetch Data' >> beam.ParDo(Fetcher(args.client_name,
+                                                     args.known_args.topic_path,
                                                      args.manifest,
                                                      args.store,
                                                      args.known_args.log_level))
->>>>>>> 952631dd
             )
 
 
@@ -179,13 +176,10 @@
                         help="To enable file skipping logic in dry-run mode. Default: 'false'.")
     parser.add_argument('-u', '--update-manifest', action='store_true', default=False,
                         help="Update the manifest for the already downloaded shards and exit. Default: 'false'.")
-<<<<<<< HEAD
     parser.add_argument('--topic-path', type=str, required=True,
                         help="Topic path for weather-dl v1.5. Eg: 'projects/<project_id>/topics/<topic_id>'.")
-=======
     parser.add_argument('--log-level', type=int, default=2,
-                      help='An integer to configure log level. Default: 2(INFO)')
->>>>>>> 952631dd
+                        help='An integer to configure log level. Default: 2(INFO)')
 
     known_args, pipeline_args = parser.parse_known_args(argv[1:])
 

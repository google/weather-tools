--- conflicted
+++ resolved
@@ -211,16 +211,10 @@
         return
 
     if store is None:
-<<<<<<< HEAD
-        store = GcsStore()
+        store = FSStore()
 
     client = CLIENTS[client_name](config)
-=======
-        store = FSStore()
-    dataset = config['parameters'].get('dataset', '')
->>>>>>> 5d1913c6
     target = prepare_target_name(config)
-
     dataset = config['parameters'].get('dataset', '')
     selection = config['selection']
     user = config['parameters'].get('user_id', 'unknown')
@@ -230,15 +224,8 @@
             logger.info(f'Fetching data for {target!r}.')
             client.retrieve(dataset, selection, temp.name)
 
-<<<<<<< HEAD
-            # upload blob to gcs
+            # upload blob to cloud storage
             logger.info(f'Uploading to store for {target!r}.')
-
-=======
-            # upload blob to cloud storage
-            logger.info(f'Uploading to store for {target}')
-            temp.seek(0)
->>>>>>> 5d1913c6
             with store.open(target, 'wb') as dest:
                 shutil.copyfileobj(temp, dest)
 

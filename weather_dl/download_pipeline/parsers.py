--- conflicted
+++ resolved
@@ -293,9 +293,8 @@
         config = config_parser[section]
 
     for key, val in config.items():
-<<<<<<< HEAD
         if isinstance(val, str):
-            if ('/' in val or key == 'date') and 'parameters' not in section:
+            if '/' in val and 'parameters' not in section:
                 config[key] = parse_mars_syntax(val)
             elif '\n' in val:
                 config[key] = _splitlines(val)
@@ -303,12 +302,6 @@
             config[key] = [str(v) for v in val]
         else:
             config[key] = str(val)
-=======
-        if '/' in val and 'parameters' not in section:
-            config[key] = parse_mars_syntax(val)
-        elif '\n' in val:
-            config[key] = _splitlines(val)
->>>>>>> 7bbb90ba
 
     return config
 

--- conflicted
+++ resolved
@@ -83,17 +83,6 @@
 
     * Make sure that both Dataflow and Cloud Storage are enabled on your Google Cloud Platform project.
 
-<<<<<<< HEAD
-1. (optional) Add a post-push hook to your local client.
-
-   ```shell
-   cp bin/post-push .git/hooks/
-   ```
-
-## Testing
-
-To execute tests on all supported python versions, as well as lint & type checks, just run:
-=======
 ## Testing
 
 For testing at development time, we make use of three tools:
@@ -133,15 +122,10 @@
 If you'd like to locally run these checks for all versions of python this project supports, you can use
 `tox`. Tox will make use of the python versions installed on your machine and create virtual test environments on your
 behalf.
->>>>>>> 0b2199b9
 
 ```shell
 tox
 ```
-
-<<<<<<< HEAD
-You can also inspect the `bin/post-push` script to see examples of ways to run a subset of these checks. Or, feel free
-to just run the script itself.
 
 Please review the [Beam testing docs](https://beam.apache.org/documentation/pipelines/test-your-pipeline/) for guidance
 in how to write tests for the pipeline.
@@ -150,15 +134,6 @@
 
 Documents are generated with Sphinx and the myst-parser. To generate the documents locally, simply invoke `make`:
 
-=======
-Please review the [Beam testing docs](https://beam.apache.org/documentation/pipelines/test-your-pipeline/) for guidance
-in how to write tests for the pipeline.
-
-## Documentation
-
-Documents are generated with Sphinx and the myst-parser. To generate the documents locally, simply invoke `make`:
-
->>>>>>> 0b2199b9
 ```shell
 cd docs
 rm -r _build
